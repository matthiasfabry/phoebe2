--- conflicted
+++ resolved
@@ -11,11 +11,7 @@
 
 [project]
 name = "phoebe"
-<<<<<<< HEAD
-version = "2.4.15.dev+release-2.5"
-=======
-version = "2.4.16"
->>>>>>> f28a5a4f
+version = "2.4.16.dev+release-2.5"
 description = "PHOEBE: modeling and analysis of eclipsing binary stars"
 readme = "README.md"
 requires-python = ">=3.8"
