--- conflicted
+++ resolved
@@ -11,11 +11,7 @@
 
 [project]
 name = "phoebe"
-<<<<<<< HEAD
-version = "2.4.15.dev+feature-contacts"
-=======
-version = "2.4.16.dev+release-2.5"
->>>>>>> cc611d63
+version = "2.4.16.dev+feature-contacts"
 description = "PHOEBE: modeling and analysis of eclipsing binary stars"
 readme = "README.md"
 requires-python = ">=3.8"
