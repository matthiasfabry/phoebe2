import sys

try:
  import numpy
except ImportError:
  print "Numpy is needed for running and building of PHOEBE" 
  sys.exit(1)

from numpy.distutils.core import setup, Extension
from numpy.distutils.command.build_ext import build_ext
from numpy.distutils.command.build_py import build_py

from distutils.version import LooseVersion, StrictVersion
from distutils.cmd import Command

import platform
import os
import re


#
# Setup for MS Windows
#

if platform.system() == 'Windows':
  os.environ['VS90COMNTOOLS'] = os.environ['VS140COMNTOOLS']
  
#
# Auxiliary functions 
#

def removefile(f):
  try:
    os.remove(f)
  except OSError:
    pass


def find_version_gcc(s):
  return s.split()[-2]


def __find_version_clang(s):
  ver = ''
  sp = s.split()
  
  for i, w in enumerate(sp):
    if w == 'version':
      if i < len(sp): ver = sp[i+1] 
      break
  return ver
  
def find_version_clang(s):
  if re.search(r'LLVM version', s):
    ver = ("llvm", __find_version_clang(s))
  else:  
    ver = ("clang", __find_version_clang(s))
  return ver

def find_version_intel(s):
  return s.split()[-2]
  
#
# Check the platform and C++ compiler (g++ > 5.0)
#
def check_compiler(compiler, extensions, compiler_name):

  status = False
  
  plat = platform.system()
  plat_ver = platform.release();
  
  print("OS: %s" %(plat))
  print("OS version: %s" %(plat_ver))
  
  if plat == 'Windows':
    
    # we don't do checks, as we don't know to make them
    status = True
    
  # this should cover Linux and Mac
  elif plat in ['Linux', 'Darwin']:
    
    s = os.popen(compiler_name + " --version").readline().strip()
    
    # debug output
    print("Compiler: %s"%(compiler_name))
    print("Compiler version: %s"%(s))

    compiler_found = False;
    version_ok = False;
    
    # GCC compiler
    if re.search(r'gcc', compiler_name) or re.search(r'^g\+\+', compiler_name):
      name = 'gcc'
      compiler_found = True
      ver = find_version_gcc(s)
      if ver != '': version_ok = LooseVersion(ver) >= LooseVersion("5.0")
    
    # LLVm clang compiler
    elif re.search(r'^clang', compiler_name):
      name = 'clang'
      compiler_found = True
      
      # https://stackoverflow.com/questions/19774778/when-is-it-necessary-to-use-use-the-flag-stdlib-libstdc
      if plat == 'Darwin':
        opt ="-stdlib=libc++"
        if LooseVersion(plat_ver) < LooseVersion("13.0"): #OS X Mavericks
          for e in extensions:
            if not (opt in e.extra_compile_args):
              e.extra_compile_args.append(opt)
       
      ver = find_version_clang(s)
      
      if ver != '': 
        if ver[0] == 'clang': # CLANG version
          version_ok = LooseVersion(ver[1]) >= LooseVersion("3.3")
        else:                 # LLVM version
          version_ok = LooseVersion(ver[1]) >= LooseVersion("7.0")
    
    # Intel compilers
    elif re.search(r'^icc', compiler_name) or re.search(r'^icpc', compiler_name):
      name = 'icc'
      compiler_found = True
      
      ver = find_version_intel(s)
      version_ok = LooseVersion(ver) >= LooseVersion("16")
    
    # compiler could be masquerading under different name
    # check this out: 
    #  ln -s `which gcc` a
    #  CC=`pwd`/a python check_compiler.py
    
    if not compiler_found:
      
      import tempfile
      import random
      import string

      tempdir = tempfile.gettempdir();
      
      pat = ''.join(random.choice(string.ascii_uppercase + string.digits) for _ in range(10))
      src = pat+'_compiler_check.c'
      exe = pat+'_compiler_check.exe'
      obj = pat+'_compiler_check.o'
      
      with open(tempdir + '/' + src, 'w') as tmp:    
        tmp.writelines(
          ['#include <stdio.h>\n',
           'int main(int argc, char *argv[]) {\n',
            '#if defined (__INTEL_COMPILER)\n',
            '  printf("icc %d.%d", __INTEL_COMPILER, __INTEL_COMPILER_UPDATE);\n',
            '#elif defined(__clang__)\n',
            '  printf("clang %d.%d.%d", __clang_major__, __clang_minor__, __clang_patchlevel__);\n',
            '#elif defined(__GNUC__)\n',
            '  printf("gcc %d.%d.%d\\n",__GNUC__,__GNUC_MINOR__,__GNUC_PATCHLEVEL__);\n',
            '#else\n',
            '  printf("not_gcc");\n',
            '#endif\n',
            'return 0;\n',
            '}\n'
          ])
      
      try:
        objects = compiler.compile([tempdir+'/'+ src], output_dir='/')
        compiler.link_executable(objects, exe, output_dir = tempdir)
            
        out = os.popen(tempdir+'/'+ exe).read()
        
        if len(out) != 0:
          name, ver = out.split(' ')
          
          if name == 'gcc':
            version_ok = LooseVersion(ver) >= LooseVersion("5.0")
            compiler_found = True
          
          if name == 'clang':
            version_ok = LooseVersion(ver) >= LooseVersion("3.3") # not LLVM version !!!
            compiler_found = True 

          if name == 'icc':
            version_ok = LooseVersion(ver) >= LooseVersion("1600")
            compiler_found = True
      except:
        print("Unable to build a test program to determine the compiler.")
        status = False
      
      # Cleanup
      removefile(tempdir+'/'+ src)
      removefile(tempdir+'/'+ exe)
      removefile(tempdir+'/'+ obj)
    
    if compiler_found:  
      if version_ok:
        print("Ready to compile with %s %s." % (name, ver))
        status = True
      else:
        print("Compiler is too old. PHOEBE requires gcc 5.0, clang 3.3, or icc 1600 or above.\nThe found compiler is %s %s." % (name, ver))
        status = False
    else:
      print("Did not recognize the compiler %s." % (compiler_name))
      status = False
  
  else:
    print("Unknown architecture, so no pre-checks done. Please report in the case of build failure.")
    status = True
  
  return status

#
# Hooking the building of extentions
#
class build_check(build_ext):
  def build_extensions(self):
    if (
        check_compiler(self.compiler, self.extensions, self.compiler.compiler_cxx[0]) and 
        check_compiler(self.compiler, self.extensions, self.compiler.compiler_so[0])
       ):
      
      for e in self.extensions:
        print("  extra_args=%s"%(e.extra_compile_args))
        
      build_ext.build_extensions(self)
    else:
      print("Cannot build phoebe2. Please check the dependencies and try again.")
      sys.exit(1) 
#
# Setting up the external modules
#

class import_check(Command):
  description = "Checks python modules needed to successfully import phoebe"
  user_options = []

  def initialize_options(self):
    pass
  
  def finalize_options(self):
    pass
  
  def run(self):
    required, optional = [], []
    try:
      import astropy
      astropy_version = astropy.__version__
      if LooseVersion(astropy_version) < LooseVersion('1.0'):
        required.append('astropy 1.0+')
    except:
      required.append('astropy')
    try:
      import scipy
      scipy_version = scipy.__version__
      if LooseVersion(scipy_version) < LooseVersion('0.1'):
        required.append('scipy 0.1+')
    except:
      required.append('scipy')
    try:
      import matplotlib
      mpl_version = matplotlib.__version__
      if LooseVersion(mpl_version) < LooseVersion('1.4.3'):
        optional.append('matplotlib 1.4.3+')
    except:
      optional.append('matplotlib')
    try:
      import sympy
      sympy_version = sympy.__version__
      if LooseVersion(sympy_version) < StrictVersion('1.0'):
        optional.append('sympy 1.0+')
    except:
      optional.append('sympy')

    if required == []:
      print('All required import dependencies satisfied.')
    else:
      print('NOTE: while all the build dependencies are satisfied, the following import dependencies')
      print('      are still missing: %s.' % required)
      print('      You will not be able to import phoebe before you install those dependencies.')

    if optional == []:
      print('All optional import dependencies satisfied.')
    else:
      print('NOTE: while all the build dependencies are satisfied, the following optional dependencies')
      print('      are still missing: %s.' % optional)
      print('      Some of the core phoebe functionality will be missing until you install those dependencies.')

class PhoebeBuildCommand(build_py):
  def run(self):
    build_py.run(self)
    self.run_command('build_ext')
    self.run_command('check_imports')

ext_modules = [
    Extension('libphoebe',
      sources = ['./phoebe/lib/libphoebe.cpp'],
      language='c++',
      extra_compile_args = ["-std=c++11"],
      include_dirs=[numpy.get_include()]
      ),

    Extension('phoebe.algorithms.ceclipse',
      language='c++',
      sources = ['phoebe/algorithms/ceclipse.cpp'],
      include_dirs=[numpy.get_include()]
      ),
]

#
# Main setup
#
setup (name = 'phoebe',
<<<<<<< HEAD
       version = 'devel',
       description = 'PHOEBE devel',
       author = 'PHOEBE development team',
       author_email = 'phoebe-devel@lists.sourceforge.net',
       url = 'http://phoebe-project.org',
       download_url = 'https://github.com/phoebe-project/phoebe2/tarball/2.0.9',
=======
       version = '2.0.10',
       description = 'PHOEBE 2.0.10',
       author = 'PHOEBE development team',
       author_email = 'phoebe-devel@lists.sourceforge.net',
       url = 'http://github.com/phoebe-project/phoebe2',
       download_url = 'https://github.com/phoebe-project/phoebe2/tarball/2.0.10',
>>>>>>> 48098172
       packages = ['phoebe', 'phoebe.constants', 'phoebe.parameters', 'phoebe.frontend', 'phoebe.constraints', 'phoebe.dynamics', 'phoebe.distortions', 'phoebe.algorithms', 'phoebe.atmospheres', 'phoebe.backend', 'phoebe.utils'],
       install_requires=['numpy>=1.10','scipy>=0.17','astropy>=1.0'],
       package_data={'phoebe.atmospheres':['tables/wd/*', 'tables/passbands/*'],
                    },
       ext_modules = ext_modules,
       cmdclass = {
         'build_ext': build_check,
         'check_imports': import_check,
         'build_py': PhoebeBuildCommand
        }
      )<|MERGE_RESOLUTION|>--- conflicted
+++ resolved
@@ -308,21 +308,12 @@
 # Main setup
 #
 setup (name = 'phoebe',
-<<<<<<< HEAD
        version = 'devel',
        description = 'PHOEBE devel',
        author = 'PHOEBE development team',
        author_email = 'phoebe-devel@lists.sourceforge.net',
        url = 'http://phoebe-project.org',
-       download_url = 'https://github.com/phoebe-project/phoebe2/tarball/2.0.9',
-=======
-       version = '2.0.10',
-       description = 'PHOEBE 2.0.10',
-       author = 'PHOEBE development team',
-       author_email = 'phoebe-devel@lists.sourceforge.net',
-       url = 'http://github.com/phoebe-project/phoebe2',
        download_url = 'https://github.com/phoebe-project/phoebe2/tarball/2.0.10',
->>>>>>> 48098172
        packages = ['phoebe', 'phoebe.constants', 'phoebe.parameters', 'phoebe.frontend', 'phoebe.constraints', 'phoebe.dynamics', 'phoebe.distortions', 'phoebe.algorithms', 'phoebe.atmospheres', 'phoebe.backend', 'phoebe.utils'],
        install_requires=['numpy>=1.10','scipy>=0.17','astropy>=1.0'],
        package_data={'phoebe.atmospheres':['tables/wd/*', 'tables/passbands/*'],
