"""
"""

import phoebe
from phoebe import u
import numpy as np
import matplotlib.pyplot as plt
import phoebeBackend as phb

phoebe.devel_on()
# phoebe.interactive_on()

<<<<<<< HEAD
def _beta_vs_legacy(b, verbose=False):
=======
def _beta_vs_legacy(b, plot=False):
>>>>>>> 3c4fe240

    period = b.get_value('period@orbit')
    times = np.linspace(-0.2,1.2*period,51)

    b.set_value('vgamma', 50)

    # b.add_dataset('lc', times=times, dataset='lc01', ld_func='logarithmic', ld_coeffs = [0.5,0.5])
    b.add_dataset('rv', times=times, dataset='rv01', ld_func='logarithmic', ld_coeffs = [0.5,0.5])

    b.add_compute('phoebe', compute='phnum', ltte=False, atm='extern_planckint', rv_method='flux-weighted', irrad_method='none')
    b.add_compute('legacy', compute='legnum', ltte=False, atm='extern_planckint', rv_method='flux-weighted', refl_num=0)


    b.run_compute('phnum', model='phnumresults')
    b.run_compute('legnum', model='legnumresults')

<<<<<<< HEAD
    if verbose:
        print "sma: {}, period: {}, q: {}".format(b.get_value('sma@binary'), b.get_value('period@binary'), b.get_value('q'))
=======
    if plot:
        b.plot(show=True)

    print "sma: {}, period: {}, q: {}".format(b.get_value('sma@binary'), b.get_value('period@binary'), b.get_value('q'))
>>>>>>> 3c4fe240

    phoebe2_val = b.get_value('rvs@primary@phnumresults@phnum')
    phoebe1_val = b.get_value('rvs@primary@legnumresults@legnum')
    if verbose:
        print "rv@primary max rel diff: {}".format(max(np.abs((phoebe1_val-phoebe2_val)/phoebe2_val)))
    assert(np.allclose(phoebe2_val, phoebe1_val, rtol=1e-1, atol=0.))

    phoebe2_val = b.get_value('rvs@secondary@phnumresults@phnum')
    phoebe1_val = b.get_value('rvs@secondary@legnumresults@legnum')
    if verbose:
        print "rv@secondary max rel diff: {}".format(max(np.abs((phoebe1_val-phoebe2_val)/phoebe2_val)))
    assert(np.allclose(phoebe2_val, phoebe1_val, rtol=1e-1, atol=0.))


def test_binary(plot=False):

    ## system = [sma (solRad), period (d)]
    system1 = [11, 2.575]
    system2 = [215., 257.5]
    system3 = [8600., 65000.]

    for q in [0.5,1.]:
        for system in [system1, system2, system3]:

            b = phoebe.Bundle.default_binary()

            b.set_value('sma@binary',system[0])
            b.set_value('period@binary', system[1])
            b.set_value('q', q)

<<<<<<< HEAD
            _beta_vs_legacy(b, verbose=plot)
=======
            _beta_vs_legacy(b, plot=plot)
>>>>>>> 3c4fe240


if __name__ == '__main__':
    logger = phoebe.logger()
<<<<<<< HEAD
    test_binary()
=======
    test_binary(plot=True)
>>>>>>> 3c4fe240
<|MERGE_RESOLUTION|>--- conflicted
+++ resolved
@@ -10,11 +10,7 @@
 phoebe.devel_on()
 # phoebe.interactive_on()
 
-<<<<<<< HEAD
-def _beta_vs_legacy(b, verbose=False):
-=======
 def _beta_vs_legacy(b, plot=False):
->>>>>>> 3c4fe240
 
     period = b.get_value('period@orbit')
     times = np.linspace(-0.2,1.2*period,51)
@@ -31,15 +27,10 @@
     b.run_compute('phnum', model='phnumresults')
     b.run_compute('legnum', model='legnumresults')
 
-<<<<<<< HEAD
-    if verbose:
-        print "sma: {}, period: {}, q: {}".format(b.get_value('sma@binary'), b.get_value('period@binary'), b.get_value('q'))
-=======
     if plot:
         b.plot(show=True)
 
     print "sma: {}, period: {}, q: {}".format(b.get_value('sma@binary'), b.get_value('period@binary'), b.get_value('q'))
->>>>>>> 3c4fe240
 
     phoebe2_val = b.get_value('rvs@primary@phnumresults@phnum')
     phoebe1_val = b.get_value('rvs@primary@legnumresults@legnum')
@@ -70,17 +61,9 @@
             b.set_value('period@binary', system[1])
             b.set_value('q', q)
 
-<<<<<<< HEAD
-            _beta_vs_legacy(b, verbose=plot)
-=======
             _beta_vs_legacy(b, plot=plot)
->>>>>>> 3c4fe240
 
 
 if __name__ == '__main__':
     logger = phoebe.logger()
-<<<<<<< HEAD
-    test_binary()
-=======
-    test_binary(plot=True)
->>>>>>> 3c4fe240
+    test_binary(plot=True)