PHOEBE 2.0 RELEASE NOTES
------------------------

Hello and thank you for your interest in PHOEBE 2.0! PHOEBE is a binary star modeling code, but version 2.0 also supports the modeling of single rotating stars.


INTRODUCTION
------------

PHOEBE stands for PHysics Of Eclipsing BinariEs. PHOEBE is pronounced [fee-bee](https://www.merriam-webster.com/dictionary/phoebe?pronunciation&lang=en_us&file=phoebe01.wav).

PHOEBE 2.0 is a rewrite of the original PHOEBE code. For most up-to-date information please refer to the PHOEBE project webpage: [http://phoebe-project.org](http://phoebe-project.org)

PHOEBE 2.0 is described by the release paper published in the Astrophysical Journal Supplement, [Prša et al. (2016, ApJS 227, 29)](http://adsabs.harvard.edu/abs/2016ApJS..227...29P).

PHOEBE 2.0 is released under the [GNU General Public License v3](https://www.gnu.org/licenses/gpl-3.0.en.html).


The source code is available for download from the [PHOEBE project homepage](http://phoebe-project.org) and from [github](https://github.com/phoebe-project/phoebe2).

The development of PHOEBE 2.0 is funded in part by the [NSF grant #1517474](https://www.nsf.gov/awardsearch/showAward?AWD_ID=1517474).


DOWNLOAD AND INSTALLATION
-------------------------

The easiest way to download and install PHOEBE 2.0 is by using pip:

    pip install phoebe

To install it site-wide, prefix the `pip` command with `sudo` or run it as root.

To download the PHOEBE 2.0 source code, use git:

    git clone https://github.com/phoebe-project/phoebe2.git

To install PHOEBE 2.0 from the source locally, go to the `phoebe2/` directory and issue:

    python setup.py build
    python setup.py install --user

To install PHOEBE 2.0 from the source site-wide, go to the `phoebe2/` directory and issue:

    python setup.py build
    sudo python setup.py install

For further details on pre-requisites and minimal versions of python consult the [PHOEBE project webpage](http://phoebe-project.org).


GETTING STARTED
---------------

PHOEBE 2.0 has a steep learning curve. There is no graphical front-end as of yet; the front-end is now written in python. To start PHOEBE, issue:

    python
    >>> import phoebe
    >>>

To understand how to use PHOEBE, please consult the [tutorials, scripts and manuals](http://phoebe-project.org/docs/2.0/#Tutorials) hosted on the PHOEBE webpage.


CHANGELOG
----------

<<<<<<< HEAD
=======
### 2.0.8 - contacts hotfix

* Remove unused Parameters from the Bundle
* Improvement in finding the boundary between the two components of a contact system

### 2.0.7 - legacy import/export hotfix

* Handle missing parameters when importing/exporting so that a Bundle exported to a PHOEBE legacy file can successfully be reimported
* Handle importing standard weight from datasets and converting to sigma

>>>>>>> 8f3ba7af
### 2.0.6 - unit conversion hotfix

* When requesting unit conversion from the frontend, astropy will now raise an error if the units are not compatible.

### 2.0.5 - semi-detached hotfix

* Fixed bug in which importing a PHOEBE legacy file of a semi-detached system failed to set the correct potential for the star filling its roche lobe.  This only affects the importer itself.
* Implemented 'critical_rpole' and 'critical_potential' constraints.

### 2.0.4 - vgamma temporary hotfix

* The definition of vgamma in 2.0.* is in the direction of positive z rather than positive RV.  For the sake of maintaining backwards-compatibility, this will remain unchanged for 2.0.* releases but will be fixed in the 2.1 release to be in the direction of positive RV.  Until then, this bugfix handles converting to and from PHOEBE legacy correctly so that running the PHOEBE 2 and legacy backends gives consistent results.

### 2.0.3 - t0_supconj/t0_perpass hotfix

* Fixed constraint that defines the relation between t0_perpass and t0_supconj.
* Implement new 't0_ref' parameter which corresponds to legacy's 'HJD0'.
* Phasing now accepts t0='t0_supconj', 't0_perpass', 't0_ref', or a float representing the zero-point.  The 'phshift' parameter will still be supported until 2.1, at which point it will be removed.
* Inclination parameter ('incl') is now limited to the [0-180] range to maintain conventions on superior conjunction and ascending/descending nodes.
* Fixed error message in ldint.
* Fixed the ability for multiple spots to be attached to the same component.
* Raise an error if attempting to attach spots to an unsupported component.  Note: spots are currently not supported for contact systems.

### 2.0.2 - spots hotfix

* If using spots, it is important that you use 2.0.2 or later as there were several important bug fixes in this release.
* 'colon' parameter for spots has been renamed to 'long' (as its not actually colongitude).  For 2.0.X releases, the 'colon' parameter will remain as a constrained parameter to avoid breaking any existing scripts, but will be removed with the 2.1.0 release.
* Features (including spots) have been fixed to correctly save and load to file.
* Corotation of spots is now enabled: if the 'syncpar' parameter is not unity, the spots will correctly corotate with the star.  The location of the spot (defined by 'colat' and 'long' parameters) is defined such that the long=0 points to the companion star at t0.  That coordinate system then rotates with the star according to 'syncpar'.

### 2.0.1 - ptfarea/pbspan hotfix

* Definition of flux and luminosity now use ptfarea instead of pbspan.  In the bolometric case, these give the same quantity. This discrepancy was absorbed entirely by pblum scaling, so relative fluxes should not be affected, but the underlying absolute luminosities were incorrect for passbands (non-bolometric).  In addition to under-the-hood changes, the exposed mesh column for 'pbspan' is now removed and replaced with 'ptfarea', but as this is not yet a documented column, should not cause backwards-compatibility issues.  

### 2.0.0

* PHOEBE 2.0 is not backwards compatible with PHOEBE 2.0-beta (although the interface has not changed appreciably) or with PHOEBE 2.0-alpha (substantial rewrite). Going forward with incremental releases, every effort will be put into backwards compatibility. The changes and important considerations of the new version will be detailed in the ChangeLog.

* If upgrading from PHOEBE 2.0-beta or PHOEBE 2.0-alpha, it is necessary to do a clean re-install (clear your build and installation directories), as the passband file format has changed and will not automatically reset unless these directories are manually cleared.  Contact us with any problems.


QUESTIONS? SUGGESTIONS? CONCERNS?
---------------------------------

Contact us! Issues and feature requests should be submitted directly through GitHub's issue tracker. Two mailing lists are dedicated for discussion, either on user level ([phoebe-discuss@lists.sourceforge.net](mailto:phoebe-discuss@lists.sourceforge.net)) or on the developer level ([phoebe-devel@lists.sourceforge.net](mailto:phoebe-devel@lists.sourceforge.net)). We are eager to hear from you, so do not hesitate to contact us!<|MERGE_RESOLUTION|>--- conflicted
+++ resolved
@@ -62,8 +62,6 @@
 CHANGELOG
 ----------
 
-<<<<<<< HEAD
-=======
 ### 2.0.8 - contacts hotfix
 
 * Remove unused Parameters from the Bundle
@@ -74,7 +72,6 @@
 * Handle missing parameters when importing/exporting so that a Bundle exported to a PHOEBE legacy file can successfully be reimported
 * Handle importing standard weight from datasets and converting to sigma
 
->>>>>>> 8f3ba7af
 ### 2.0.6 - unit conversion hotfix
 
 * When requesting unit conversion from the frontend, astropy will now raise an error if the units are not compatible.
