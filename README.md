--- conflicted
+++ resolved
@@ -62,8 +62,7 @@
 CHANGELOG
 ----------
 
-<<<<<<< HEAD
-### 2.1 - misalignment feature release
+### 2.1.0 - misalignment feature release
 
 * Add support for spin-orbit misalignment
 * Add support for line profile (LP) datasets
@@ -81,15 +80,15 @@
 * Remove phshift parameter (see note in 2.0.3 release below)
 * Permanently rename 'long' parameter for spots (see note in 2.0.2 release below)
 * Numerous other minor bug fixes and improvements
-=======
+
 ### 2.0.11 - astropy version dependency hotfix
 
 * Set astropy dependency to be >=1.0 and < 3.0 (as astropy 3.0 requires python 3)
->>>>>>> 398d6716
 
 ### 2.0.10 - legacy import extraneous spaces hotfix
 
 * Handle ignoring extraneous spaces when importing a PHOEBE legacy file.
+
 
 ### 2.0.9 - \_default Parameters hotfix
 
