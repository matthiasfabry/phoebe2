import os
import numpy as np
import commands
import tempfile
from phoebe.parameters import dataset as _dataset
from phoebe.parameters import ParameterSet
from phoebe import dynamics
from phoebe.backend import universe, etvs, horizon_analytic
from phoebe.distortions  import roche
from phoebe.frontend import io
from phoebe import u, c
from phoebe import conf

try:
    import phoebe_legacy as phb1
except ImportError:
    _use_phb1 = False
else:
    _use_phb1 = True


# this is a bit of a hack and will only work with openmpi, but environment
# variables seem to be the only way to detect whether the script was run
# via mpirun or not
if 'OMPI_COMM_WORLD_SIZE' in os.environ.keys():
    from mpi4py import MPI
    _use_mpi = True

    comm   = MPI.COMM_WORLD
    myrank = comm.Get_rank()
    nprocs = comm.Get_size()

    TAG_REQ  = 41
    TAG_DATA = 42

    if nprocs==1:
        raise ImportError("need more than 1 processor to run with mpi")

else:
    _use_mpi = False

import logging
logger = logging.getLogger("BACKENDS")
logger.addHandler(logging.NullHandler())


# protomesh is the mesh at periastron in the reference frame of each individual star
_backends_that_support_protomesh = ['phoebe', 'legacy']
# automesh is meshes with filled observable columns (fluxes etc) at each point at which the mesh is used
_backends_that_support_automesh = ['phoebe', 'legacy']
# the following list is for backends that use numerical meshes
_backends_that_require_meshing = ['phoebe', 'legacy']

def _needs_mesh(b, dataset, kind, component, compute):
    """
    """
    # print "*** _needs_mesh", kind
    compute_kind = b.get_compute(compute).kind
    if compute_kind not in _backends_that_require_meshing:
        # then we don't have meshes for this backend, so all should be False
        return False

    if kind not in ['mesh', 'lc', 'rv']:
        return False

    if kind == 'lc' and compute_kind=='phoebe' and b.get_value(qualifier='lc_method', compute=compute, dataset=dataset, context='compute')=='analytical':
        return False

    if kind == 'rv' and (compute_kind == 'legacy' or b.get_value(qualifier='rv_method', compute=compute, component=component, dataset=dataset, context='compute')=='dynamical'):
        return False

    return True


def _timequalifier_by_kind(kind):
    if kind=='etv':
        return 'time_ephems'
    else:
        return 'times'

def _extract_from_bundle_by_time(b, compute, protomesh=False, pbmesh=False, times=None, allow_oversample=False, **kwargs):
    """
    Extract a list of sorted times and the datasets that need to be
    computed at each of those times.  Any backend can then loop through
    these times and see what quantities are needed for that time step.

    Empty copies of synthetics for each applicable dataset are then
    created and returned so that they can be filled by the given backend.
    Setting of other meta-data should be handled by the bundle once
    the backend returns the filled synthetics.

    :parameter b: the :class:`phoebe.frontend.bundle.Bundle`
    :return: times (list of floats), infos (list of lists of dictionaries),
        new_syns (ParameterSet containing all new parameters)
    :raises NotImplementedError: if for some reason there is a problem getting
        a unique match to a dataset (shouldn't ever happen unless
        the user overrides a label)
    """
    provided_times = times
    times = []
    infos = []
    needed_syns = []

    # for each dataset, component pair we need to check if enabled
    for dataset in b.datasets:

        if dataset=='_default':
            continue

        try:
            dataset_enabled = b.get_value(qualifier='enabled', dataset=dataset, compute=compute, context='compute')
        except ValueError: # TODO: custom exception for no parameter
            # then this backend doesn't support this kind
            continue

        if not dataset_enabled:
            # then this dataset is disabled for these compute options
            continue

        for component in b.hierarchy.get_stars()+[None]:
            obs_ps = b.filter(context='dataset', dataset=dataset, component=component).exclude(kind='*_dep')
            # only certain kinds accept a component of None
            if component is None and obs_ps.kind not in ['lc', 'mesh']:
                # TODO: should we change things like lightcurves to be tagged with the component label of the orbit instead of None?
                # anything that can accept observations on the "system" level should accept component is None
                continue

            timequalifier = _timequalifier_by_kind(obs_ps.kind)
            try:
                this_times = obs_ps.get_value(qualifier=timequalifier, component=component, unit=u.d)
            except ValueError: #TODO: custom exception for no parameter
                continue


            #if not len(this_times):
            #    # then override with passed times if available
            #    this_times = time
            if len(this_times) and provided_times is not None:
                # then overrride the dataset times with the passed times
                this_times = provided_times

            # TODO: also copy this logic for _extract_from_bundle_by_dataset?
            if allow_oversample and \
                    obs_ps.kind in ['lc'] and \
                    b.get_value(qualifier='exptime', dataset=dataset, context='dataset') > 0 and \
                    b.get_value(qualifier='fti_method', dataset=dataset, compute=compute, context='compute', **kwargs)=='oversample':

                # Then we need to override the times retrieved from the dataset
                # with the oversampled times.  Later we'll do an average over
                # the exposure.
                # NOTE: here we assume that the dataset times are at mid-exposure,
                # if we want to allow more flexibility, we'll need a parameter
                # that gives this option and different logic for each case.
                exptime = b.get_value(qualifier='exptime', dataset=dataset, context='dataset', unit=u.d)
                fti_oversample = b.get_value(qualifier='fti_oversample', dataset=dataset, compute=compute, context='compute', check_visible=False, **kwargs)
                # NOTE: if changing this, also change in bundle.run_compute
                this_times = np.array([np.linspace(t-exptime/2., t+exptime/2., fti_oversample) for t in this_times]).flatten()

            if len(this_times):
                if component is None and obs_ps.kind in ['mesh']:
                    components = b.hierarchy.get_meshables()
                else:
                    components = [component]

                for component in components:

                    this_info = {'dataset': dataset,
                            'component': component,
                            'kind': obs_ps.kind,
                            'needs_mesh': _needs_mesh(b, dataset, obs_ps.kind, component, compute),
                            'times': this_times}

                    needed_syns.append(this_info)

                    for time_ in this_times:
                        # print "***", time, this_info
                        # TODO: handle some deltatime allowance here
                        if time_ in times:
                            ind = times.index(time_)
                            infos[ind].append(this_info)
                        else:
                            times.append(time_)
                            infos.append([this_info])


    if protomesh:
        needed_syns, infos = _handle_protomesh(b, compute, needed_syns, infos)

    if pbmesh:
        needed_syns, infos = _handle_automesh(b, compute, needed_syns, infos, times=times)

    if len(times):
        ti = zip(times, infos)
        ti.sort()
        times, infos = zip(*ti)

    return np.array(times), infos, _create_syns(b, needed_syns)

def _extract_from_bundle_by_dataset(b, compute, protomesh=False, pbmesh=False, times=[]):
    """
    Extract a list of enabled dataset from the bundle.

    Empty copies of synthetics for each applicable dataset are then
    created and returned so that they can be filled by the given backend.
    Setting of other meta-data should be handled by the bundle once
    the backend returns the filled synthetics.

    Unlike :func:`_extract_from_bundle_by_time`, this does not sort
    by times and combine datasets that need to be computed at the same
    timestamp.  In general, this function will be used by non-PHOEBE
    backends.

    :parameter b: the :class:`phoebe.frontend.bundle.Bundle`
    :return: times (list of floats), infos (list of lists of dictionaries),
        new_syns (ParameterSet containing all new parameters)
    :raises NotImplementedError: if for some reason there is a problem getting
        a unique match to a dataset (shouldn't ever happen unless
        the user overrides a label)
    """
    provided_times = times
    times = []
    infos = []
    needed_syns = []
    # for each dataset, component pair we need to check if enabled
    for dataset in b.datasets:

        if dataset=='_default':
            continue

        try:
            dataset_enabled = b.get_value(qualifier='enabled', dataset=dataset, compute=compute, context='compute')
        except ValueError: # TODO: custom exception for no parameter
            # then this backend doesn't support this kind
            continue

        if not dataset_enabled:
            # then this dataset is disabled for these compute options
            continue

        for component in b.hierarchy.get_stars()+[None]:
            obs_ps = b.filter(context='dataset', dataset=dataset, component=component).exclude(kind='*_dep')
            # only certain kinds accept a component of None
            if component is None and obs_ps.kind not in ['lc', 'mesh']:
                # TODO: should we change things like lightcurves to be tagged with the component label of the orbit instead of None?
                # anything that can accept observations on the "system" level should accept component is None
                continue

            timequalifier = _timequalifier_by_kind(obs_ps.kind)
            try:
                this_times = obs_ps.get_value(qualifier=timequalifier, component=component, unit=u.d)
            except ValueError: #TODO: custom exception for no parameter
                continue

            # if not len(this_times):
                # then override with passed times if available
                # this_times = times_provided
            if len(this_times) and provided_times is not None:
                # then overrride the dataset times with the passed times
                this_times = provided_times

            if len(this_times):

                if component is None and obs_ps.kind in ['mesh']:
                    components = b.hierarchy.get_meshables()
                else:
                    components = [component]

                for component in components:

                    this_info = {'dataset': dataset,
                            'component': component,
                            'kind': obs_ps.kind,
                            'needs_mesh': _needs_mesh(b, dataset, obs_ps.kind, component, compute),
                            'times': this_times
                            }
                    needed_syns.append(this_info)

                    infos.append([this_info])

    if protomesh:
        needed_syns, infos = _handle_protomesh(b, compute, needed_syns, infos)

    if pbmesh:
        needed_syns, infos = _handle_automesh(b, compute, needed_syns, infos, times=False)


#    print "NEEDED", needed_syns
    return infos, _create_syns(b, needed_syns)

def _handle_protomesh(b, compute, needed_syns, infos):
    """
    helper function for functionality needed in both _extract_from_bundle_by_dataset
    and _extract_from_bundle_by_times
    """
    # now add "datasets" for the "protomesh"
    if b.get_compute(compute).kind in _backends_that_support_protomesh:
        for component in b.hierarchy.get_meshables():
            # then we need the prototype synthetics
            this_info = {'dataset': 'protomesh',
                    'component': component,
                    'kind': 'mesh',
                    'needs_mesh': False,
                    'times': [None]}
            needed_syns.append(this_info)

    return needed_syns, infos

def _handle_automesh(b, compute, needed_syns, infos, times=None):
    """
    helper function for functionality needed in both _extract_from_bundle_by_dataset
    and _extract_from_bundle_by_times
    """
    # now add "datasets" for each timepoint at which needs_mesh is True, if pbmesh
    if b.get_compute(compute).kind in _backends_that_support_automesh:

        # building synthetics for the automesh is a little different.  Here we
        # want to add a single "this_info" for each component, and fill that with
        # the total times from all valid datasets.

        # So first let's build a list of datasets we need to consider when finding
        # the times.  We'll do this by first building a dictionary, to avoid duplicates
        # that could occur for datasets with multiple components

        needs_mesh_infos = {info['dataset']: info for info in needed_syns if info['needs_mesh'] and info['kind'] not in ['mesh']}.values()

        # now let's loop over ALL components first... even if a single component
        # is used in the dataset (ie RVs attached to a single component), we'll
        # still build a synthetic for all components
        # TODO: double check to make sure this is fine with the backend and that
        # the backend still fills these correctly (or are they just empty)?
        for component in b.hierarchy.get_meshables():

            # now let's find a list of all times used in all datasets that require
            # the use of a mesh, avoiding duplicates, and maintaining sort order
            this_times = np.array([])
            for info in needs_mesh_infos:
                this_times = np.append(this_times, info['times'])

            # TODO: there must be a better way to do this
            this_times = np.array(list(set(this_times.tolist())))
            this_times.sort()


            this_info = {'dataset': 'pbmesh',
                'component': component,
                'kind': 'mesh',
                'needs_mesh': True,
                'times': this_times}

            if times:
                for time in this_times:
                    ind = times.index(time)
                    infos[ind].append(this_info)

            needed_syns.append(this_info)

    return needed_syns, infos


def _create_syns(b, needed_syns, protomesh=False, pbmesh=False):
    """
    Create empty synthetics

    :parameter b: the :class:`phoebe.frontend.bundle.Bundle`
    :parameter list needed_syns: list of dictionaries containing kwargs to access
        the dataset (dataset, component, kind)
    :return: :class:`phoebe.parameters.parameters.ParameterSet` of all new parameters
    """

    needs_mesh = {info['dataset']: info['kind'] for info in needed_syns if info['needs_mesh']}

    params = []
    for needed_syn in needed_syns:
        # used to be {}_syn
        syn_kind = '{}'.format(needed_syn['kind'])
        if needed_syn['kind']=='mesh':
            # parameters.dataset.mesh will handle creating the necessary columns
            needed_syn['dataset_fields'] = needs_mesh

        # phoebe will compute everything sorted - even if the input times array
        # is out of order, so let's make sure the exposed times array is in
        # the correct (sorted) order
        if 'times' in needed_syn.keys():
            needed_syn['times'].sort()

            needed_syn['empty_arrays_len'] = len(needed_syn['times'])

        these_params, these_constraints = getattr(_dataset, "{}_syn".format(syn_kind.lower()))(**needed_syn)
        # TODO: do we need to handle constraints?
        these_params = these_params.to_list()
        for param in these_params:
            param._component = needed_syn['component']
            if param._dataset is None:
                # dataset may be set for mesh columns
                param._dataset = needed_syn['dataset']
            param._kind = syn_kind
            # context, model, etc will be handle by the bundle once these are returned

        params += these_params

    return ParameterSet(params)

def phoebe(b, compute, times=[], as_generator=False, **kwargs):
    """
    Run the PHOEBE 2.0 backend.  This is the default built-in backend
    so no other pre-requisites are required.

    When using this backend, please cite
        * TODO: include list of citations

    When using dynamics_method=='nbody', please cite:
        * TODO: include list of citations for reboundx

    Parameters that are used by this backend:

    * Compute:
        * all parameters in :func:`phoebe.parameters.compute.phoebe`
    * Orbit:
        * TOOD: list these
    * Star:
        * TODO: list these
    * lc dataset:
        * TODO: list these

    Values that are filled by this backend:

    * lc:
        * times
        * fluxes
    * rv (dynamical only):
        * times
        * rvs

    This function will almost always be called through the bundle, using
        * :meth:`phoebe.frontend.bundle.Bundle.add_compute`
        * :meth:`phoebe.frontend.bundle.Bundle.run_compute`

    :parameter b: the :class:`phoebe.frontend.bundle.Bundle` containing the system
        and datasets
    :parameter str compute: the label of the computeoptions to use (in the bundle).
        These computeoptions must have a kind of 'phoebe'.
    :parameter **kwargs: any temporary overrides to computeoptions
    :return: a list of new synthetic :class:`phoebe.parameters.parameters.ParameterSet`s
    """

    computeparams = b.get_compute(compute, force_ps=True, check_visible=False)
    hier = b.get_hierarchy()

    starrefs  = hier.get_stars()
    meshablerefs = hier.get_meshables()
    # starorbitrefs = [hier.get_parent_of(star) for star in starrefs]
    # orbitrefs = hier.get_orbits()


    protomesh = computeparams.get_value('protomesh', **kwargs)
    pbmesh = computeparams.get_value('pbmesh', **kwargs)
    do_horizon = computeparams.get_value('horizon', **kwargs)
    if 'protomesh' in kwargs.keys():
        # remove protomesh so that it isn't passed twice in _extract_from_bundle_by_time
        kwargs.pop('protomesh')
    if 'pbmesh' in kwargs.keys():
        # remove protomesh so that it isn't passed twice in _extract_from_bundle_by_time
        kwargs.pop('pbmesh')

    times, infos, new_syns = _extract_from_bundle_by_time(b, compute=compute,
                                                          times=times,
                                                          protomesh=protomesh,
                                                          pbmesh=pbmesh,
                                                          allow_oversample=True,
                                                          **kwargs)

    dynamics_method = computeparams.get_value('dynamics_method', **kwargs)
    ltte = computeparams.get_value('ltte', **kwargs)

    distance = b.get_value(qualifier='distance', context='system', unit=u.m)
    t0 = b.get_value(qualifier='t0', context='system', unit=u.d)

    if len(starrefs)==1 and computeparams.get_value('distortion_method', component=starrefs[0], **kwargs) in ['roche']:
        raise ValueError("distortion_method='{}' not valid for single star".format(computeparams.get_value('distortion_method', component=starrefs[0], **kwargs)))

    if len(meshablerefs) > 1 or hier.get_kind_of(meshablerefs[0])=='envelope':
        if dynamics_method in ['nbody', 'rebound']:
            t0, xs0, ys0, zs0, vxs0, vys0, vzs0, inst_ds0, inst_Fs0, ethetas0, elongans0, eincls0 = dynamics.nbody.dynamics_from_bundle(b, [t0], compute, return_roche_euler=True, **kwargs)
            ts, xs, ys, zs, vxs, vys, vzs, inst_ds, inst_Fs, ethetas, elongans, eincls = dynamics.nbody.dynamics_from_bundle(b, times, compute, return_roche_euler=True, **kwargs)

        elif dynamics_method == 'bs':
            # if distortion_method == 'roche':
                # raise ValueError("distortion_method '{}' not compatible with dynamics_method '{}'".format(distortion_method, dynamics_method))

            # TODO: pass stepsize
            # TODO: pass orbiterror
            # TODO: make sure that this takes systemic velocity and corrects positions and velocities (including ltte effects if enabled)
            t0, xs0, ys0, zs0, vxs0, vys0, vzs0, inst_ds0, inst_Fs0, ethetas0, elongans0, eincls0 = dynamics.nbody.dynamics_from_bundle_bs(b, [t0], compute, return_roche_euler=True, **kwargs)
            # ethetas0, elongans0, eincls0 = None, None, None
            ts, xs, ys, zs, vxs, vys, vzs, inst_ds, inst_Fs, ethetas, elongans, eincls = dynamics.nbody.dynamics_from_bundle_bs(b, times, compute, return_roche_euler=True, **kwargs)
            # ethetas, elongans, eincls = None, None, None


        elif dynamics_method=='keplerian':

            # TODO: make sure that this takes systemic velocity and corrects positions and velocities (including ltte effects if enabled)
            t0, xs0, ys0, zs0, vxs0, vys0, vzs0, ethetas0, elongans0, eincls0 = dynamics.keplerian.dynamics_from_bundle(b, [t0], compute, return_euler=True, **kwargs)
            ts, xs, ys, zs, vxs, vys, vzs, ethetas, elongans, eincls = dynamics.keplerian.dynamics_from_bundle(b, times, compute, return_euler=True, **kwargs)

        else:
            raise NotImplementedError

    # TODO: automatically guess body type for each case... based on things like whether the stars are aligned
    # TODO: handle different distortion_methods
    # TODO: skip initializing system if we NEVER need meshes
    system = universe.System.from_bundle(b, compute, datasets=b.datasets, **kwargs)


    # We need to create the mesh at periastron for any of the following reasons:
    # - protomesh
    # - volume-conservation for eccentric orbits
    # We'll assume that this is always done - so even for circular orbits, the initial mesh will just be a scaled version of this mesh
    system.initialize_meshes()

    # Now we should store the protomesh
    if protomesh:
        for component in meshablerefs:
            body = system.get_body(component)

            pmesh = body.get_standard_mesh(scaled=False)  # TODO: provide theta=0.0 when supported
            body._compute_instantaneous_quantities([], [], [], d=1-body.ecc)
            body._fill_loggs(mesh=pmesh)
            body._fill_gravs(mesh=pmesh)
            body._fill_teffs(mesh=pmesh)

            this_syn = new_syns.filter(component=component, dataset='protomesh')

            this_syn['xs'] = pmesh.centers[:,0]# * u.solRad
            this_syn['ys'] = pmesh.centers[:,1]# * u.solRad
            this_syn['zs'] = pmesh.centers[:,2]# * u.solRad
            this_syn['vertices'] = pmesh.vertices_per_triangle
            this_syn['areas'] = pmesh.areas # * u.solRad**2
            this_syn['tareas'] = pmesh.tareas # * u.solRad**2
            this_syn['normals'] = pmesh.tnormals
            this_syn['nxs'] = pmesh.tnormals[:,0]
            this_syn['nys'] = pmesh.tnormals[:,1]
            this_syn['nzs'] = pmesh.tnormals[:,2]

            this_syn['loggs'] = pmesh.loggs.centers
            this_syn['teffs'] = pmesh.teffs.centers
            # this_syn['mu'] = pmesh.mus  # mus aren't filled until placed in orbit

            # NOTE: this is a computed column, meaning the 'r' is not the radius to centers, but rather the
            # radius at which computables have been determined.  This way r should not suffer from a course
            # grid (so much).  Same goes for cosbeta below.
            this_syn['rs'] = pmesh.rs.centers
            # NOTE: no r_proj for protomeshs since we don't have LOS information

            # TODO: need to test the new (ComputedColumn) version of this
            this_syn['cosbetas'] = pmesh.cosbetas.centers
            # this_syn['cosbeta'] = [np.dot(c,n)/ (np.sqrt((c*c).sum())*np.sqrt((n*n).sum())) for c,n in zip(pmesh.centers, pmesh.tnormals)]


    # Now we need to compute intensities at t0 in order to scale pblums for all future times
    # TODO: only do this if we need the mesh for actual computations
    # TODO: move as much of this pblum logic into mesh.py as possible

    kinds = b.get_dataset().kinds
    if 'lc' in kinds or 'rv' in kinds:  # TODO this needs to be WAY more general
        # we only need to handle pblum_scale if we have a dataset kind which requires
        # intensities
        if len(meshablerefs) > 1 or hier.get_kind_of(meshablerefs[0])=='envelope':
            x0, y0, z0, vx0, vy0, vz0, etheta0, elongan0, eincl0 = dynamics.dynamics_at_i(xs0, ys0, zs0, vxs0, vys0, vzs0, ethetas0, elongans0, eincls0, i=0)
        else:
            x0, y0, z0 = [0.], [0.], [0.]
            vx0, vy0, vz0 = [0.], [0.], [0.]
            # TODO: star needs long_an (yaw?)
            etheta0, elongan0, eincl0 = [0.], [0.], [b.get_value('incl', unit=u.rad)]

        system.update_positions(t0, x0, y0, z0, vx0, vy0, vz0, etheta0, elongan0, eincl0, ignore_effects=True)

        for dataset in b.datasets:
            if dataset == '_default':
                continue

            ds = b.get_dataset(dataset=dataset, kind='*dep')

            if ds.kind is None:
                continue

            kind = ds.kind[:-4]

            #print "***", dataset, kind
            if kind not in ['lc']:
                continue

            for component in ds.components:
                if component=='_default':
                    continue

                system.populate_observables(t0, [kind], [dataset],
                                            ignore_effects=True)

            # now for each component we need to store the scaling factor between
            # absolute and relative intensities
            pblum_copy = {}
            # for component in meshablerefs:
            for component in b.filter(qualifier='pblum_ref', dataset=dataset).components:
                if component=='_default':
                    continue
                pblum_ref = b.get_value(qualifier='pblum_ref', component=component, dataset=dataset, context='dataset')
                if pblum_ref=='self':
                    pblum = b.get_value(qualifier='pblum', component=component, dataset=dataset, context='dataset')
                    ld_func = b.get_value(qualifier='ld_func', component=component, dataset=dataset, context='dataset')
                    ld_coeffs = b.get_value(qualifier='ld_coeffs', component=component, dataset=dataset, context='dataset', check_visible=False)

                    # TODO: system.get_body(component) needs to be smart enough to handle primary/secondary within contact_envelope... and then smart enough to handle the pblum_scale

                    system.get_body(component).compute_pblum_scale(dataset, pblum, ld_func=ld_func, ld_coeffs=ld_coeffs, component=component)
                else:
                    # then this component wants to copy the scale from another component
                    # in the system.  We'll just store this now so that we make sure the
                    # component we're copying from has a chance to compute its scale
                    # first.
                    pblum_copy[component] = pblum_ref


            # now let's copy all the scales for those that are just referencing another component
            for comp, comp_copy in pblum_copy.items():
                pblum_scale = system.get_body(comp_copy).get_pblum_scale(dataset, component=comp_copy)
                system.get_body(comp).set_pblum_scale(dataset, component=comp, pblum_scale=pblum_scale)


#######################################################################################################################################################

    def master_populate_syns(new_syns, time, infolist, packet):
        for packet_i, info in zip(packet, infolist):
            kind = info['kind']

            if kind in ['mesh', 'sp']:
                this_syn = new_syns.filter(component=info['component'], dataset=info['dataset'], kind=kind, time=time)
            else:
                this_syn = new_syns.filter(component=info['component'], dataset=info['dataset'], kind=kind)

            for qualifier, value in packet_i.items():
                if qualifier=='pbmesh':
                    # then we need to loop through the actual parameter, where
                    # each "value" is a dictionary which contains all the information
                    # to access the parameter and set the value
                    for pbmeshpacket in value:
                        new_syns.set_value(**pbmeshpacket)
                else:
                    if kind in ['mesh', 'sp']:
                        # then we're setting the whole array for this given time
                        this_syn.get_parameter(qualifier).set_value(value)
                    else:
                        # now we need to find the index in the dataset that corresponds
                        # to this time (we can't rely on the index of the computation
                        # because not all datasets have the same time array).
                        # Hopefully the time only occurs once in the times array,
                        # but in case it occurs more than once, we'll set this up
                        # as a for loop anyways.
                        for index in np.where(info['times']==time)[0]:
                            this_syn.get_parameter(qualifier).set_index_value(index, value)

        return new_syns

    def worker(i, time, infolist):
        # print('work order %d received by processor %d' % (i, myrank))

        # Check to see what we might need to do that requires a mesh
        # TODO: make sure to use the requested distortion_method

        # we need to extract positions, velocities, and euler angles of ALL bodies at THIS TIME (i)
        if len(meshablerefs) > 1 or hier.get_kind_of(meshablerefs[0])=='envelope':
            xi, yi, zi, vxi, vyi, vzi, ethetai, elongani, eincli = dynamics.dynamics_at_i(xs, ys, zs, vxs, vys, vzs, ethetas, elongans, eincls, i=i)
        else:
            xi, yi, zi = [0.], [0.], [0.]
            vxi, vyi, vzi = [0.], [0.], [0.]
            # TODO: star needs long_an (yaw?)

            ethetai, elongani, eincli = [0.], [0.], [b.get_value('incl', component=meshablerefs[0], unit=u.rad)]

        if True in [info['needs_mesh'] for info in infolist]:

            if dynamics_method in ['nbody', 'rebound']:
                di = dynamics.at_i(inst_ds, i)
                Fi = dynamics.at_i(inst_Fs, i)
                # by passing these along to update_positions, volume conservation will
                # handle remeshing the stars
            else:
                # then allow d to be determined from orbit and original sma
                # and F to remain fixed
                di = None
                Fi = None


            # TODO: eventually we can pass instantaneous masses and sma as kwargs if they're time dependent
            # masses = [b.get_value('mass', component=star, context='component', time=time, unit=u.solMass) for star in starrefs]
            # sma = b.get_value('sma', component=starrefs[body.ind_self], context='component', time=time, unit=u.solRad)

            system.update_positions(time, xi, yi, zi, vxi, vyi, vzi, ethetai, elongani, eincli, ds=di, Fs=Fi)

            # Now we need to determine which triangles are visible and handle subdivision
            # NOTE: this should come after populate_observables so that each subdivided triangle
            # will have identical local quantities.  The only downside to this is that we can't
            # make a shortcut and only populate observables at known-visible triangles - but
            # frankly that wouldn't save much time anyways and would then be annoying when
            # inspecting or plotting the mesh
            # NOTE: this has been moved before populate observables now to make use
            # of per-vertex weights which are used to determine the physical quantities
            # (ie teff, logg) that should be used in computing observables (ie intensity)

            expose_horizon = 'mesh' in [info['kind'] for info in infolist] and do_horizon
            horizons = system.handle_eclipses(expose_horizon=expose_horizon)

            # Now we can fill the observables per-triangle.  We'll wait to integrate
            # until we're ready to fill the synthetics
            # print "*** system.populate_observables", [info['kind'] for info in infolist if info['needs_mesh']], [info['dataset'] for info in infolist if info['needs_mesh']]
            # kwargss = [{p.qualifier: p.get_value() for p in b.get_dataset(info['dataset'], component=info['component'], kind='*dep').to_list()+b.get_compute(compute, component=info['component']).to_list()+b.filter(qualifier='passband', dataset=info['dataset'], kind='*dep').to_list()} for info in infolist if info['needs_mesh']]

            system.populate_observables(time,
                    [info['kind'] for info in infolist if info['needs_mesh']],
                    [info['dataset'] for info in infolist if info['needs_mesh']])


        # now let's loop through and fill any synthetics at this time step
        # TODO: make this MPI ready by ditching appends and instead filling with all nans and then filling correct index
        packet = np.empty_like(infolist)

        for k, info in enumerate(infolist):
            packet[k] = dict()

            # i, time, info['kind'], info['component'], info['dataset']
            cind = starrefs.index(info['component']) if info['component'] in starrefs else None
            # ts[i], xs[cind][i], ys[cind][i], zs[cind][i], vxs[cind][i], vys[cind][i], vzs[cind][i]
            kind = info['kind']

            # now check the kind to see what we need to fill
            if kind=='rv':
                ### this_syn['times'].append(time) # time array was set when initializing the syns
                if info['needs_mesh']:
                    # TODO: we have to call get here because twig access will trigger on kind=rv and qualifier=rv
                    # print "***", this_syn.filter(qualifier='rv').twigs, this_syn.filter(qualifier='rv').kinds, this_syn.filter(qualifier='rv').components
                    # if len(this_syn.filter(qualifier='rv').twigs)>1:
                        # print "***2", this_syn.filter(qualifier='rv')[1].kind, this_syn.filter(qualifier='rv')[1].component
                    rv = system.observe(info['dataset'], kind=kind, components=info['component'], distance=distance)['rv']
                    packet[k]['rvs'] = rv*u.solRad/u.d
                else:
                    # then rv_method == 'dynamical'
                    packet[k]['rvs'] = -1*vzi[cind]*u.solRad/u.d

            elif kind=='lc':

                # print "***", info['component']
                # print "***", system.observe(info['dataset'], kind=kind, components=info['component'])
                l3 = b.get_value(qualifier='l3', dataset=info['dataset'], context='dataset')
                #~ this_syn['fluxes'].append(system.observe(info['dataset'], kind=kind, components=info['component'], distance=distance, l3=l3)['flux'])
                packet[k]['fluxes'] = system.observe(info['dataset'], kind=kind, components=info['component'], distance=distance, l3=l3)['flux']

            elif kind=='etv':

                # TODO: add support for other etv kinds (barycentric, robust, others?)
                time_ecl = etvs.crossing(b, info['component'], time, dynamics_method, ltte, tol=computeparams.get_value('etv_tol', u.d, dataset=info['dataset'], component=info['component']))

                this_obs = b.filter(dataset=info['dataset'], component=info['component'], context='dataset')
                packet[k]['Ns'] = this_obs.get_parameter(qualifier='Ns').interp_value(time_ephems=time)  # TODO: there must be a better/cleaner way to do this
                packet[k]['time_ephems'] = time  # NOTE: no longer under constraint control
                packet[k]['time_ecls'] = time_ecl
                packet[k]['etvs'] = time_ecl-time  # NOTE: no longer under constraint control

            #~ elif kind=='ifm':
                #~ observables_ifm = system.observe(info['dataset'], kind=kind, components=info['component'], distance=distance)
                #~ for key in observables_ifm.keys():
                    #~ packet[k][key] = observables_ifm[key]

            elif kind=='orb':
                # ts[i], xs[cind][i], ys[cind][i], zs[cind][i], vxs[cind][i], vys[cind][i], vzs[cind][i]

                ### this_syn['times'].append(ts[i])  # time array was set when initializing the syns
                packet[k]['xs'] = xi[cind]
                packet[k]['ys'] = yi[cind]
                packet[k]['zs'] = zi[cind]
                packet[k]['vxs'] = vxi[cind]
                packet[k]['vys'] = vyi[cind]
                packet[k]['vzs'] = vzi[cind]

            elif kind=='mesh':
                # print "*** info['component']", info['component'], " info['dataset']", info['dataset']
                # print "*** this_syn.twigs", this_syn.twigs
                body = system.get_body(info['component'])

<<<<<<< HEAD
                this_syn['pot'] = body._instantaneous_pot
                rpole = roche.potential2rpole(body._instantaneous_pot, body.q, body.ecc, body.F, body._scale, component=body.comp_no)
                this_syn['rpole'] = rpole
                this_syn['north_pole'] = body.get_north_pole(rpole=rpole)
                this_syn['volume'] = body.volume
=======
                packet[k]['pot'] = body._instantaneous_pot
                packet[k]['rpole'] = roche.potential2rpole(body._instantaneous_pot, body.q, body.ecc, body.F, body._scale, component=body.comp_no)
                packet[k]['volume'] = body.volume
>>>>>>> bd004beb

                # TODO: should x, y, z be computed columns of the vertices???
                # could easily have a read-only property at the ProtoMesh level
                # that returns a ComputedColumn for xs, ys, zs (like rs)
                # (also do same for protomesh)
                packet[k]['xs'] = body.mesh.centers[:,0]# * u.solRad
                packet[k]['ys'] = body.mesh.centers[:,1]# * u.solRad
                packet[k]['zs'] = body.mesh.centers[:,2]# * u.solRad
                packet[k]['vxs'] = body.mesh.velocities.centers[:,0] * u.solRad/u.d # TODO: check units!!!
                packet[k]['vys'] = body.mesh.velocities.centers[:,1] * u.solRad/u.d
                packet[k]['vzs'] = body.mesh.velocities.centers[:,2] * u.solRad/u.d
                packet[k]['vertices'] = body.mesh.vertices_per_triangle
                packet[k]['areas'] = body.mesh.areas # * u.solRad**2
                # TODO remove this 'normals' vector now that we have nx,ny,nz?
                packet[k]['normals'] = body.mesh.tnormals
                packet[k]['nxs'] = body.mesh.tnormals[:,0]
                packet[k]['nys'] = body.mesh.tnormals[:,1]
                packet[k]['nzs'] = body.mesh.tnormals[:,2]
                packet[k]['mus'] = body.mesh.mus

                packet[k]['loggs'] = body.mesh.loggs.centers
                packet[k]['teffs'] = body.mesh.teffs.centers
                # TODO: include abun? (body.mesh.abuns.centers)

                # NOTE: these are computed columns, so are not based on the
                # "center" coordinates provided by x, y, z, etc, but rather are
                # the average value across each triangle.  For this reason,
                # they are less susceptible to a coarse grid.
                packet[k]['rs'] = body.mesh.rs.centers
                packet[k]['r_projs'] = body.mesh.rprojs.centers

                packet[k]['visibilities'] = body.mesh.visibilities

                vcs = np.sum(body.mesh.vertices_per_triangle*body.mesh.weights[:,:,np.newaxis], axis=1)
                for i,vc in enumerate(vcs):
                    if np.all(vc==np.array([0,0,0])):
                        vcs[i] = np.full(3, np.nan)
                packet[k]['visible_centroids'] = vcs

                # Eclipse horizon
                if do_horizon and horizons is not None:
                    packet[k]['horizon_xs'] = horizons[cind][:,0]
                    packet[k]['horizon_ys'] = horizons[cind][:,1]
                    packet[k]['horizon_zs'] = horizons[cind][:,2]

                # Analytic horizon
                if do_horizon:
                    if body.distortion_method == 'roche':
                        if body.mesh_method == 'marching':
                            q, F, d, Phi = body._mesh_args
                            scale = body._scale
                            euler = [ethetai[cind], elongani[cind], eincli[cind]]
                            pos = [xi[cind], yi[cind], zi[cind]]
                            ha = horizon_analytic.marching(q, F, d, Phi, scale, euler, pos)
                        elif body.mesh_method == 'wd':
                            scale = body._scale
                            pos = [xi[cind], yi[cind], zi[cind]]
                            ha = horizon_analytic.wd(b, time, scale, pos)
                        else:
                            raise NotImplementedError("analytic horizon not implemented for mesh_method='{}'".format(body.mesh_method))

                        packet[k]['horizon_analytic_xs'] = ha['xs']
                        packet[k]['horizon_analytic_ys'] = ha['ys']
                        packet[k]['horizon_analytic_zs'] = ha['zs']

                # Dataset-dependent quantities
                indeps = {'rv': ['rvs', 'intensities', 'normal_intensities', 'boost_factors'], 'lc': ['intensities', 'normal_intensities', 'boost_factors']}
                # if conf.devel:
                indeps['rv'] += ['abs_intensities', 'abs_normal_intensities', 'ldint']
                indeps['lc'] += ['abs_intensities', 'abs_normal_intensities', 'ldint']

                packet[k]['pbmesh'] = []
                for infomesh in infolist:
                    if infomesh['needs_mesh'] and infomesh['kind'] != 'mesh':
                        ### so that we can do new_syns.set_value(**packet[k]['pbmesh'][n])
                        packet[k]['pbmesh'] += [{'qualifier': 'pblum', 'dataset': infomesh['dataset'], 'component': info['component'], 'time': time, 'kind': 'mesh', 'value': body.compute_luminosity(infomesh['dataset'])}]
                        packet[k]['pbmesh'] += [{'qualifier': 'pblum', 'dataset': infomesh['dataset'], 'component': info['component'], 'time': time, 'kind': 'mesh', 'value': body.get_ptfarea(infomesh['dataset'])}]

                        for indep in indeps[infomesh['kind']]:
                            key = "{}:{}".format(indep, infomesh['dataset'])
                            packet[k]['pbmesh'] += [{'qualifier': indep, 'dataset': infomesh['dataset'], 'component': info['component'], 'time': time, 'kind': 'mesh', 'value': body.mesh[key].centers}]


            else:
                raise NotImplementedError("kind {} not yet supported by this backend".format(kind))

        return packet


    if _use_mpi and not conf.force_serial:
        if myrank == 0:
        # MAIN COMPUTE LOOP
        # the outermost loop will be over times.  infolist will be a list of dictionaries
        # with component, kind, and dataset as keys applicable for that current time.
            # yield master(times, infos)

            req = [0]*len(times)
            for i in range(len(times)):
                req[i] = comm.irecv(source = MPI.ANY_SOURCE, tag=TAG_DATA)

            for i,time,infolist in zip(range(len(times)),times,infos):
                node = comm.recv(source = MPI.ANY_SOURCE, tag=TAG_REQ)
                packet = {'i': i, 'time': time, 'infolist': infolist}
                comm.send(packet, node, tag=TAG_DATA)

            for i in range(1, nprocs):
                node = comm.recv(source=MPI.ANY_SOURCE, tag=TAG_REQ)
                comm.send({'i': -1}, node, tag=TAG_DATA)

            for i in range(len(req)):
                r = req[i].wait()

                i = r['i']
                packet = r['packet']
                infolist = infos[i]
                time = times[i]

                new_syns = master_populate_syns(new_syns, time, infolist, packet)

                if as_generator:
                    # this is mainly used for live-streaming animation support
                    yield (new_syns, times[i])

            if not as_generator:
                yield new_syns

        else: # if myrank != 0:
            while True:
                comm.send(myrank, 0, tag=TAG_REQ)
                packet = comm.recv(tag=TAG_DATA)

                i = packet['i']
                if i == -1:
                    break

                time = packet['time']
                infolist = packet['infolist']

                packet = worker(i, time, infolist)

                comm.send({'i': i, 'packet': packet}, 0, tag=TAG_DATA)

            yield ParameterSet([])
    else:
        # not _use_mpi
        req = [0]*len(times)
        for i,time,infolist in zip(range(len(times)),times,infos):
            packet = worker(i, time, infolist)

            new_syns = master_populate_syns(new_syns, time, infolist, packet)

            if as_generator:
                # this is mainly used for live-streaming animation support
                yield (new_syns, times[i])

        if not as_generator:
            yield new_syns




def legacy(b, compute, times=[], **kwargs): #, **kwargs):#(b, compute, **kwargs):

    """
    Use PHOEBE 1.0 (legacy) which is based on the Wilson-Devinney code
    to compute radial velocities and light curves for binary systems
    (>2 stars not supported).  The code is available here:

    http://phoebe-project.org/1.0

    PHOEBE 1.0 and the 'phoebeBackend' python interface must be installed
    and available on the system in order to use this plugin.

    When using this backend, please cite
        * Prsa & Zwitter (2005), ApJ, 628, 426

    Parameters that are used by this backend:

    * Compute:
        * all parameters in :func:`phoebe.parameters.compute.legacy`
    * Orbit:
        * TOOD: list these
    * Star:
        * TODO: list these
    * lc dataset:
        * TODO: list these

    Values that are filled by this backend:

    * lc:
        * times
        * fluxes
    * rv (dynamical only):
        * times
        * rvs

    This function will almost always be called through the bundle, using
        * :meth:`phoebe.frontend.bundle.Bundle.add_compute`
        * :meth:`phoebe.frontend.bundle.Bundle.run_compute`

    :parameter b: the :class:`phoebe.frontend.bundle.Bundle` containing the system
        and datasets
    :parameter str compute: the label of the computeoptions to use (in the bundle).
        These computeoptions must have a kind of 'legacy'.
    :parameter **kwargs: any temporary overrides to computeoptions
    :return: a list of new synthetic :class:`phoebe.parameters.parameters.ParameterSet`s

    """


    """

    build up keys for each phoebe1 parameter, so that they correspond
    to the correct phoebe2 parameter. Since many values of x, y, and z
    it is unecessary to make specific dictionary items for them. This
    function does this and also makes sure the correct component is
    being called.

    Args:
        key: The root of the key word used in phoebe1: component: the
        name of the phoebe2 component associated with the given mesh.

    Returns:
        new key(s) which are component specific and vector direction
        specific (xs, ys, zs) for phoebe1 and phoebe2.

    Raises:
        ImportError if the python 'phoebeBackend' interface to PHOEBE
        legacy is not found/installed



    """
    p2to1 = {'tloc':'teffs', 'glog':'loggs', 'vcx':'xs', 'vcy':'ys', 'vcz':'zs', 'grx':'nxs', 'gry':'nys', 'grz':'nzs', 'csbt':'cosbetas', 'rad':'rs','Inorm':'abs_normal_intensities'}

    def ret_dict(key, stars):
        """
        Build up dictionary for each phoebe1 parameter, so that they
        correspond to the correct phoebe2 parameter.
        Args:
            key: The root of the key word used in phoebe1:
            component: the name of the phoebe2 component associated with
            the given mesh.

        Returns:
            dictionary of values which should be unique to a single
            parameter in phoebe 2.


        """
        d= {}
        comp = int(key[-1])
        key = key[:-1]
        #determine component
        if comp == 1:
            # TODO: is this hardcoding component names?  We should really access
            # from the hierarchy instead (we can safely assume a binary) by doing
            # b.hierarchy.get_stars() and b.hierarchy.get_primary_or_secondary()
            d['component'] = stars[0]
        elif comp== 2:
            d['component'] = stars[1]
        else:
            #This really shouldn't happen
            raise ValueError("All mesh keys should be component specific.")
        try:
            d['qualifier'] = p2to1[key]
        except:
            d['qualifier'] = key
        if key == 'Inorm':
             d['unit'] = u.erg*u.s**-1*u.cm**-3
        return d


    def fill_mesh(mesh, type, stars, time=None):
        """
        Fill phoebe2 mesh with values from phoebe1

        Args:
            key: Phoebe1 mesh for all time points
            type: mesh type "protomesh" or "automesh"
            time: array of times (only applicable for automesh)
        Returns:
            None

        Raises:
            ValueError if the anything other than automesh or protomesh is given for type.
        """
        keys = mesh.keys()

        if type == 'protomesh':
            grx1 = np.array(mesh['grx1'])
            gry1 = np.array(mesh['gry1'])
            grz1 = np.array(mesh['grz1'])
            # TODO: rewrite this to use np.linalg.norm
            grtot1 = grx1**2+gry1**2+grz1**2
            grx2 = np.array(mesh['grx2'])
            gry2 = np.array(mesh['gry2'])
            grz2 = np.array(mesh['grz2'])
            grtot2 = grx2**2+gry2**2+grz2**2
            grtot = [np.sqrt(grtot1),np.sqrt(grtot2)]

        for key in keys:
            d = ret_dict(key, stars)
     #       key_values =  np.array_split(mesh[key],n)
            if type == 'protomesh':
                # take care of the protomesh
                prot_val = np.array(mesh[key])#key_values[-1]

                d['dataset'] = 'protomesh'
                if ('vcx' in key) or ('grx' in key):
                    key_val = np.array(zip(prot_val, prot_val, prot_val, prot_val)).flatten()#, prot_val, prot_val, prot_val)).flatten()#, -prot_val, -prot_val, -prot_val, -prot_val)).flatten()

                elif ('vcy' in key) or ('gry' in key):
                    key_val = np.array(zip(prot_val, -1.0*prot_val,prot_val, -1.0*prot_val)).flatten()#, -prot_val, -prot_val, prot_val)).flatten()#, prot_val, -prot_val, -prot_val, prot_val)).flatten()

                elif ('vcz' in key) or ('grz' in key):
                    key_val = np.array(zip(prot_val, -1.0*prot_val, -1.0*prot_val, prot_val)).flatten()#, prot_val, -prot_val, -prot_val)).flatten()#, prot_val, -prot_val, -prot_val)).flatten()

                else:
                    key_val = np.array(zip(prot_val, prot_val, prot_val, prot_val)).flatten()
                #     grtotn = grtot[int(key[-1])-1]

                #     grtotn = np.array(zip(grtotn, grtotn, grtotn, grtotn, grtotn, grtotn, grtotn, grtotn)).flatten()

                # if 'vcx' or 'grx' in keyot_val, -prot_val, -prot_val, -prot_val)).flatten()
                # if 'vcy' or 'gry' in key:
                #     key_val = np.array(zip(prot_val, -prot_val, -prot_val, prot_val, prot_val, -prot_val, -prot_val, prot_val)).flatten()
                # if 'vcz' or 'grz' in key:
                #     key_val = np.array(zip(prot_val, prot_val, -prot_val, -prot_val, prot_val, prot_val, -prot_val, -prot_val)).flatten()
                # else:
                #     key_val = np.array(zip(prot_val, prot_val, prot_val, prot_val, prot_val, prot_val, prot_val, prot_val)).flatten()
                if key[:2] =='gr':
                    grtotn = grtot[int(key[-1])-1]

                    grtotn = np.array(zip(grtotn, grtotn, grtotn, grtotn)).flatten()#, grtotn, grtotn, grtotn)).flatten()#, grtotn, grtotn, grtotn, grtotn)).flatten()

                    # normals should be normalized
                    d['value'] = -key_val /grtotn
                else:
                    d['value'] = key_val
                         #TODO fill the normals column it is just (nx, ny, nz)

                try:
                    new_syns.set_value(**d)
                except:
                    logger.warning('{} has no corresponding value in phoebe 2 protomesh'.format(key))

            elif type == 'pbmesh':
                logger.warning('Only values which do not depend on the stars location are currently reported.')
                n = len(time)
                key_values =  np.array_split(mesh[key],n)
                #TODO change time inserted to time = time[:-1]
                for t in range(len(time)):
                # d = ret_dict(key)
                    d['dataset'] = 'pbmesh'
                    if key in ['Inorm1', 'Inorm2']:
                        d['dataset'] = dataset

                        d['time'] = time[t]
                        #prepare data
                        if key[:2] in ['vc', 'gr']:
                            # I need to change coordinates but not yet done
                            pass

                            #TODO Change these values so that they are placed in orbit

                        else:
                            key_val= np.array(key_values[t])
                            key_val = np.array(zip(key_val, key_val, key_val, key_val, key_val, key_val, key_val, key_val)).flatten()

                            param = new_syns.filter(**d)
                            if param:

                                d['value'] = key_val
                                new_syns.set_value(**d)
                            else:
                                logger.warning('{} has no corresponding value in phoebe 2 automesh'.format(key))
            else:
                raise ValueError("Only 'pbmesh' and 'protomesh' are acceptable mesh types.")


        return

    # check whether phoebe legacy is installed
    if not _use_phb1:
        raise ImportError("phoebeBackend for phoebe legacy not found")

    computeparams = b.get_compute(compute, force_ps=True)
    protomesh = computeparams.get_value('protomesh', **kwargs)
    pbmesh = computeparams.get_value('pbmesh', **kwargs)
#    computeparams = b.get_compute(compute, force_ps=True)
#    hier = b.get_hierarchy()

#    starrefs  = hier.get_stars()
#    orbitrefs = hier.get_orbits()

    stars = b.hierarchy.get_stars()
    primary, secondary = stars
    #need for protomesh
    perpass = b.get_value(qualifier='t0_perpass', kind='orbit', context='component')
    # print primary, secondary
    #make phoebe 1 file


    #create temporary file
    tmp_file = tempfile.NamedTemporaryFile()
#   testing
 #   filename = 'check.phoebe'
#   real
    io.pass_to_legacy(b, filename=tmp_file.name, compute=compute, **kwargs)
#   testing
#    io.pass_to_legacy(b, filename=filename, compute=compute, **kwargs)
    phb1.init()
    try:
        phb1.auto_configure()
    except SystemError:
        raise SystemError("PHOEBE config failed: try creating PHOEBE config file through GUI")
#   real
    phb1.open(tmp_file.name)
#   testing
#    phb1.open(filename)
#    phb1.updateLD()
    # TODO BERT: why are we saving here?
#   testing
 #   phb1.save('after.phoebe')
    lcnum = 0
    rvnum = 0
    rvid = None
    infos, new_syns = _extract_from_bundle_by_dataset(b, compute=compute, times=times, protomesh=protomesh, pbmesh=pbmesh)


#    print "INFOS", len(infos)
#    print "info 1",  infos[0]
#    print "info 2-1",  infos[0][1]
#    print "info 3-1",  infos[0][2]
#    quit()
    if protomesh:
        time = [perpass]
        # print 'TIME', time
#        rlcno = phb1.getpar('phoebe_lcno')
#        phb1.setpar('phoebe_lcno', 1)
        flux, mesh = phb1.lc(tuple(time), 0, lcnum+1)
        fill_mesh(mesh, 'protomesh', stars)
#        phb1.setpar('phoebe_lcno', rlcno)

    for info in infos:
        info = info[0]
        this_syn = new_syns.filter(component=info['component'], dataset=info['dataset'])
        time = info['times']
        dataset=info['dataset']

        if info['kind'] == 'lc':
            if not pbmesh:
                # print "lcnum", lcnum
            # print "*********************", this_syn.qualifiers
                flux= np.array(phb1.lc(tuple(time.tolist()), lcnum))
                lcnum = lcnum+1
                #get rid of the extra periastron passage
                this_syn['fluxes'] = flux

            else:
            #    time = np.append(time, perpass)
            #    print "TIME", time, perpass
                flux, mesh = phb1.lc(tuple(time.tolist()), 0, lcnum+1)
                flux = np.array(flux)
            # take care of the lc first
                this_syn['fluxes'] = flux

                fill_mesh(mesh, 'pbmesh', stars, time=time)
            # now deal with parameters
    #            keys = mesh.keys()
    #            n = len(time)


            # calculate the normal 'magnitude' for normalizing vectors
#                 grx1 = np.array_split(mesh['grx1'],n)[-1]
#                 gry1 = np.array_split(mesh['gry1'],n)[-1]
#                 grz1 = np.array_split(mesh['grz1'],n)[-1]
#                 # TODO: rewrite this to use np.linalg.norm
#                 grtot1 = grx1**2+gry1**2+grz1**2
#                 grx2 = np.array_split(mesh['grx1'],n)[-1]
#                 gry2 = np.array_split(mesh['gry1'],n)[-1]
#                 grz2 = np.array_split(mesh['grz1'],n)[-1]
#                 grtot2 = grx2**2+gry2**2+grz2**2
#                 grtot = [np.sqrt(grtot1),np.sqrt(grtot2)]
#                 for key in keys:
#                     key_values =  np.array_split(mesh[key],n)
#                     # take care of the protomesh
#                     prot_val = key_values[-1]
#                     d = ret_dict(key)
#                     d['dataset'] = 'protomesh'
#                     key_val = np.array(zip(prot_val, prot_val, prot_val, prot_val, prot_val, prot_val, prot_val, prot_val)).flatten()
#                     if key[:2] =='gr':
#                         grtotn = grtot[int(key[-1])-1]

#                         grtotn = np.array(zip(grtotn, grtotn, grtotn, grtotn, grtotn, grtotn, grtotn, grtotn)).flatten()

#                         # normals should be normalized
#                         d['value'] = -key_val /grtotn
#                     else:
#                         d['value'] = key_val
#                     #TODO fill the normals column it is just (nx, ny, nz)

#                     try:
#                         new_syns.set_value(**d)
#                     except:
#                         logger.warning('{} has no corresponding value in phoebe 2 protomesh'.format(key))

#                     #Normalize the normals that have been put in protomesh

#                     # now take care of automesh time point by time point
#                     for t in range(len(time[:-1])):
# #                        d = ret_dict(key)
#                         d['dataset'] = 'pbmesh'
#                         if key in ['Inorm1', 'Inorm2']:
#                             d['dataset'] = dataset

#                         d['times'] = time[t]
#                     #prepare data
#                         if key[:2] in ['vc', 'gr']:
#                             # I need to change coordinates but not yet done
#                             pass

#                             #TODO Change these values so that they are placed in orbit

#                         else:
#                             key_val= key_values[t]
#                             key_val = np.array(zip(key_val, key_val, key_val, key_val, key_val, key_val, key_val, key_val)).flatten()

#                             param = new_syns.filter(**d)
#                             if param:
#                                 d['value'] = key_val
#                                 new_syns.set_value(**d)
#                             else:
#                                 logger.warning('{} has no corresponding value in phoebe 2 automesh'.format(key))

#                 time = time[:-1]

        elif info['kind'] == 'rv':

            if rvid == None:
                dep =  phb1.getpar('phoebe_rv_dep', 0)
            else:
                dep =  phb1.getpar('phoebe_rv_dep', 1)
            dep = dep.split(' ')[0].lower()

            rvid = info['dataset']

            if dep == 'primary':
                comp = primary
            elif dep == 'secondary':
                comp = secondary

            proximity = computeparams.filter(qualifier ='rv_method', component=comp, dataset=rvid).get_value()
            if proximity == 'flux-weighted':
                rveffects = 1
            else:
                rveffects = 0

            if dep == 'primary':
                # print 'primary'
                phb1.setpar('phoebe_proximity_rv1_switch', rveffects)
                rv = np.array(phb1.rv1(tuple(time.tolist()), 0))
                rvnum = rvnum+1

            elif dep == 'secondary':
                # print 'secondary'
                phb1.setpar('phoebe_proximity_rv2_switch', rveffects)
                rv = np.array(phb1.rv2(tuple(time.tolist()), 0))
                rvnum = rvnum+1
            else:
                raise ValueError(str(info['component'])+' is not the primary or the secondary star')


                 #print "***", u.solRad.to(u.km)
            this_syn.set_value(qualifier='rvs', value=rv*u.km/u.s)
#########################################################################################################
#            if rvid == phb1.getpar('phoebe_rv_id', 0):

#                dep =  phb1.getpar('phoebe_rv_dep', 0)
#                dep = dep.split(' ')[0].lower()
           # must account for rv datasets with multiple components
#                if dep == 'primary':
#                    component = primary
#                elif dep == 'secondary':
#                    component = secondary


#            elif rvid == phb1.getpar('phoebe_rv_id', 1):
#                dep =  phb1.getpar('phoebe_rv_dep', 1)
#                dep = dep.split(' ')[0].lower()
           # must account for rv datasets with multiple components
#                if dep != info['component']:
#                    dep = info['component']

#            proximity = computeparams.filter(qualifier ='rv_method', component=component, dataset=rvid).get_value()

#            if proximity == 'flux-weighted':
#                rveffects = 1
#            else:
#                rveffects = 0
#            try:
#                dep2 =  phb1.getpar('phoebe_rv_dep', 1)
#                dep2 = dep2.split(' ')[0].lower()
#            except:
#                dep2 = None
#            print "dep", dep
#            print "dep2", dep2
#            print "COMPONENT", info['component']
#            if dep == 'primary':
#                phb1.setpar('phoebe_proximity_rv1_switch', rveffects)
#                rv = np.array(phb1.rv1(tuple(time.tolist()), 0))
#                rvnum = rvnum+1

#            elif dep == 'secondary':
#                phb1.setpar('phoebe_proximity_rv2_switch', rveffects)
#                rv = np.array(phb1.rv2(tuple(time.tolist()), 0))

#                rvnum = rvnum+1
#            else:
#                raise ValueError(str(info['component'])+' is not the primary or the secondary star')


            #print "***", u.solRad.to(u.km)
#            this_syn.set_value(qualifier='rvs', value=rv*u.km/u.s, component = component)
#            print "INFO", info
#            print "SYN", this_syn

            #print 'THIS SYN', this_syn

        elif info['kind']=='mesh':
            pass
#            print "I made it HERE"
#        if info['kind'] == 'mesh':
#            meshcol = {'tloc':'teff', 'glog':'logg','gr':'_o_normal_', 'vc':'_o_center' }

#            keys = ['tloc', 'glog']#, 'gr', 'vc']
#            n = len(time)
#            for i in keys:
#                p1keys, p2keys = par_build(i, info['component'])

#               for k in range(p1keys):
               # get parameter and copy because phoebe1 only does a quarter hemisphere.
#                    parn =  np.array_split(mesh[k],n)
#                    parn = np.array(zip(parn, parn, parn, parn, parn, parn, parn, parn)).flatten()

               # copy into correct location in phoebe2

                    #pary =  np.array_split(mesh[keyny],n)
                    #parz =  np.array_split(mesh[keynz],n)


#                for j in range(len(time)):

#                if i == 'gr' or i == 'vc':

#                    xd = i+'x'
#                    yd = i+'y'
#                    zd = i+'z'

#                par1x, par2x, parx = par_mesh(omesh, xd)
#                par1y, par2y, pary = par_mesh(omesh, yd)
#                par1z, par2z, parz = par_mesh(omesh, zd)

#                this_syn[meshcol[i]] = body.mesh[meshcol[i]]
#                this_syn['teff'] = body.mesh['teff']




    yield new_syns

def photodynam(b, compute, times=[], **kwargs):
    """
    Use Josh Carter's photodynamical code (photodynam) to compute
    velocities (dynamical only), orbital positions and velocities
    (center of mass only), and light curves (assumes spherical stars).
    The code is available here:

    https://github.com/dfm/photodynam

    photodynam must be installed and available on the system in order to
    use this plugin.

    Please cite both

    * Science 4 February 2011: Vol. 331 no. 6017 pp. 562-565 DOI:10.1126/science.1201274
    * MNRAS (2012) 420 (2): 1630-1635. doi: 10.1111/j.1365-2966.2011.20151.x

    when using this code.

    Parameters that are used by this backend:

    * Compute:
        - all parameters in :func:`phoebe.parameters.compute.photodynam`

    * Orbit:
        - sma
        - ecc
        - incl
        - per0
        - long_an
        - t0_perpass

    * Star:
        - mass
        - radius

    * lc dataset:
        - pblum
        - ld_coeffs (if ld_func=='linear')

    Values that are filled by this backend:

    * lc:
        - times
        - fluxes

    * rv (dynamical only):
        - times
        - rvs

    This function will almost always be called through the bundle, using
        * :meth:`phoebe.frontend.bundle.Bundle.add_compute`
        * :meth:`phoebe.frontend.bundle.Bundle.run_compute`

    :parameter b: the :class:`phoebe.frontend.bundle.Bundle` containing the system
        and datasets
    :parameter str compute: the label of the computeoptions to use (in the bundle).
        These computeoptions must have a kind of 'photodynam'.
    :parameter **kwargs: any temporary overrides to computeoptions
    :return: a list of new synthetic :class:`phoebe.parameters.parameters.ParameterSet`s
    :raises ImportError: if the photodynam executable cannot be found or is not installed
    :raises ValueError: if pblums are invalid
    """
    # check whether photodynam is installed
    out = commands.getoutput('photodynam')
    if 'not found' in out:
        raise ImportError('photodynam executable not found')

    computeparams = b.get_compute(compute, force_ps=True)
    hier = b.get_hierarchy()

    starrefs  = hier.get_stars()
    orbitrefs = hier.get_orbits()

    infos, new_syns = _extract_from_bundle_by_dataset(b, compute=compute, times=times)

    step_size = computeparams.get_value('stepsize', **kwargs)
    orbit_error = computeparams.get_value('orbiterror', **kwargs)
    time0 = b.get_value(qualifier='t0', context='system', unit=u.d, **kwargs)

    for info in infos:
        info = info[0] # TODO: make sure this is an ok assumption

        # write the input file
        fi = open('_tmp_pd_inp', 'w')
        fi.write('{} {}\n'.format(len(starrefs), time0))
        fi.write('{} {}\n'.format(step_size, orbit_error))
        fi.write('\n')
        fi.write(' '.join([str(b.get_value('mass', component=star,
                context='component', unit=u.solMass) * c.G.to('AU3 / (Msun d2)').value)
                for star in starrefs])+'\n') # GM

        fi.write(' '.join([str(b.get_value('rpole', component=star,
                context='component', unit=u.AU))
                for star in starrefs])+'\n')

        if info['kind'] == 'lc':
            pblums = [b.get_value(qualifier='pblum', component=star,
                    context='dataset', dataset=info['dataset'])
                    for star in starrefs]  # TODO: units or unitless?
            u1s, u2s = [], []
            for star in starrefs:
                if b.get_value(qualifier='ld_func', component=star, dataset=info['dataset'], context='dataset') == 'quadratic':
                    ld_coeffs = b.get_value(qualifier='ld_coeffs', component=star, dataset=info['dataset'], context='dataset')
                else:
                    ld_coeffs = (0,0)
                    logger.warning("ld_func for {} {} must be 'quadratic' for the photodynam backend, but is not: defaulting to quadratic with coeffs of {}".format(star, info['dataset'], ld_coeffs))

                u1s.append(str(ld_coeffs[0]))
                u2s.append(str(ld_coeffs[1]))

        else:
            # we only care about the dynamics, so let's just pass dummy values
            pblums = [1 for star in starrefs]
            u1s = ['0' for star in starrefs]
            u2s = ['0' for star in starrefs]

        if -1 in pblums:
            raise ValueError('pblums must be set in order to run photodynam')

        fi.write(' '.join([str(pbl / (4*np.pi)) for pbl in pblums])+'\n')

        fi.write(' '.join(u1s)+'\n')
        fi.write(' '.join(u2s)+'\n')

        fi.write('\n')

        for orbitref in orbitrefs:
            a = b.get_value('sma', component=orbitref,
                context='component', unit=u.AU)
            e = b.get_value('ecc', component=orbitref,
                context='component')
            i = b.get_value('incl', component=orbitref,
                context='component', unit=u.rad)
            o = b.get_value('per0', component=orbitref,
                context='component', unit=u.rad)
            l = b.get_value('long_an', component=orbitref,
                context='component', unit=u.rad)

            # t0 = b.get_value('t0_perpass', component=orbitref,
                # context='component', unit=u.d)
            # period = b.get_value('period', component=orbitref,
                # context='component', unit=u.d)

            # om = 2 * np.pi * (time0 - t0) / period
            om = b.get_value('mean_anom', component=orbitref,
                             context='component', unit=u.rad)

            fi.write('{} {} {} {} {} {}\n'.format(a, e, i, o, l, om))
        fi.close()

        # write the report file
        fr = open('_tmp_pd_rep', 'w')
        # t times
        # F fluxes
        # x light-time corrected positions
        # v light-time corrected velocities
        fr.write('t F x v \n')   # TODO: don't always get all?

        for t in b.get_value('times', component=info['component'], dataset=info['dataset'], context='dataset', unit=u.d):
            fr.write('{}\n'.format(t))
        fr.close()

        # run photodynam
        cmd = 'photodynam _tmp_pd_inp _tmp_pd_rep > _tmp_pd_out'
        logger.info("running photodynam backend: '{}'".format(cmd))
        out = commands.getoutput(cmd)
        stuff = np.loadtxt('_tmp_pd_out', unpack=True)

        # parse output to fill syns
        this_syn = new_syns.filter(component=info['component'], dataset=info['dataset'])

        nbodies = len(starrefs)
        if info['kind']=='lc':
            this_syn['times'] = stuff[0] * u.d
            this_syn['fluxes'] = stuff[1] # + 1  # TODO: figure out why and actually fix the problem instead of fudging it!?!!?
        elif info['kind']=='orb':
            cind = starrefs.index(info['component'])
            this_syn['times'] = stuff[0] * u.d
            this_syn['xs'] = -1*stuff[2+(cind*3)] * u.AU
            this_syn['ys'] = -1*stuff[3+(cind*3)] * u.AU
            this_syn['zs'] = stuff[4+(cind*3)] * u.AU
            this_syn['vxs'] = -1*stuff[3*nbodies+2+(cind*3)] * u.AU/u.d
            this_syn['vys'] = -1*stuff[3*nbodies+3+(cind*3)] * u.AU/u.d
            this_syn['vzs'] = stuff[3*nbodies+4+(cind*3)] * u.AU/u.d
        elif info['kind']=='rv':
            cind = starrefs.index(info['component'])
            this_syn['times'] = stuff[0] * u.d
            this_syn['rvs'] = -stuff[3*nbodies+4+(cind*3)] * u.AU/u.d
        else:
            raise NotImplementedError("kind {} not yet supported by this backend".format(kind))

    yield new_syns

def jktebop(b, compute, times=[], **kwargs):
    """
    Use John Southworth's code (jktebop) to compute radial velocities
    and light curves.  The code is available here:

    http://www.astro.keele.ac.uk/jkt/codes/jktebop.html

    jktebop must be installed and available on the system in order to
    use this plugin.

    Please see the link above for a list of publications to cite when using this
    code.

    According to jktebop's website:

        JKTEBOP models the two components as biaxial spheroids for the
        calculation of the reflection and ellipsoidal effects,
        and as spheres for the eclipse shapes.

    Note that the wrapper around jktebop only uses its forward model.
    Jktebop also includes its own fitting kinds, including bootstrapping.
    Those capabilities cannot be accessed from PHOEBE.

    Parameters that are used by this backend:

    * Compute:
        -  all parameters in :func:`phoebe.parameters.compute.jktebop`

    * Orbit:
        - TODO: list these

    * Star:
        - TODO: list these

    * lc dataset:
        - TODO :list these

    Values that are filled by this backend:

    * lc:
        - times
        - fluxes

    * rv (dynamical only):
        - times
        - rvs

    This function will almost always be called through the bundle, using
        * :meth:`phoebe.frontend.bundle.Bundle.add_compute`
        * :meth:`phoebe.frontend.bundle.Bundle.run_compute`

    :parameter b: the :class:`phoebe.frontend.bundle.Bundle` containing the system
        and datasets
    :parameter str compute: the label of the computeoptions to use (in the bundle).
        These computeoptions must have a kind of 'jktebop'.
    :parameter **kwargs: any temporary overrides to computeoptions
    :return: a list of new synthetic :class:`phoebe.parameters.parameters.ParameterSet`s
    :raise ImportError: if the jktebop executable cannot be found or is not installed
    :raises ValueError: if an ld_func is not valid for the jktebop backedn
    """

    # check whether jktebop is installed
    out = commands.getoutput('jktebop')
    if 'not found' in out:
        raise ImportError('jktebop executable not found')

    computeparams = b.get_compute(compute, force_ps=True)
    hier = b.get_hierarchy()

    starrefs  = hier.get_stars()
    orbitrefs = hier.get_orbits()

    if len(starrefs) != 2 or len(orbitrefs) != 1:
        raise ValueError("jktebop backend only accepts binary systems")

    logger.warning("JKTEBOP backend is still in development/testing and is VERY experimental")

    orbitref = orbitrefs[0]

    infos, new_syns = _extract_from_bundle_by_dataset(b, compute=compute, times=times)  # TODO: add rv support (see commented context below)

    ringsize = computeparams.get_value('ringsize', unit=u.deg, **kwargs)

    rA = b.get_value('rpole', component=starrefs[0], context='component', unit=u.solRad)
    rB = b.get_value('rpole', component=starrefs[1], context='component', unit=u.solRad)
    sma = b.get_value('sma', component=orbitref, context='component', unit=u.solRad)
    incl = b.get_value('incl', component=orbitref, context='component', unit=u.deg)
    q = b.get_value('q', component=orbitref, context='component')
    ecosw = b.get_value('ecosw', component=orbitref, context='component')
    esinw = b.get_value('esinw', component=orbitref, context='component')

    gravbA = b.get_value('gravb_bol', component=starrefs[0], context='component')
    gravbB = b.get_value('gravb_bol', component=starrefs[1], context='component')


    period = b.get_value('period', component=orbitref, context='component', unit=u.d)
    t0_supconj = b.get_value('t0_supconj', component=orbitref, context='component', unit=u.d)

    for info in infos:
        info = info[0]

        # get dataset-dependent things that we need
        l3 = b.get_value('l3', dataset=info['dataset'], context='dataset')
        # TODO: need to sum up pblums of each component - so need to write a function which will use the phoebe2 backend
        # to compute pblums that are coupled (or they need to be computed as constraints - I guess we'll see how fast that function runs)
        try:
            pblum = sum([b.get_value('pblum', dataset=info['dataset'], component=starref, context='dataset') for starref in starrefs])  # TODO: supposed to be in mags?
        except:
            raise ValueError("jktebop backend currently only supports decoupled pblums (b.set_value_all('pblum_ref', 'self'))")

        logger.warning("pblum in jktebop is sum of pblums (per-component): {}".format(pblum))
        pblum = -2.5 * np.log10(pblum) + 0.0

        ldfuncA = b.get_value('ld_func', component=starrefs[0], dataset=info['dataset'], context='dataset')
        ldfuncB = b.get_value('ld_func', component=starrefs[1], dataset=info['dataset'], context='dataset')

        ldcoeffsA = b.get_value('ld_coeffs', component=starrefs[0], dataset=info['dataset'], context='dataset')
        ldcoeffsB = b.get_value('ld_coeffs', component=starrefs[1], dataset=info['dataset'], context='dataset')

        if len(ldcoeffsA) != 2:
            logger.warning("ld_coeffs not compatible with jktebop - setting to (0.5,0.5)")
            ldcoeffsA = (0.5,0.5)
        if len(ldcoeffsB) != 2:
            logger.warning("ld_coeffs not compatible with jktebop - setting to (0.5,0.5)")
            ldcoeffsB = (0.5,0.5)

        albA = b.get_value('irrad_frac_refl_bol', component=starrefs[0], context='component')
        albB = b.get_value('irrad_frac_refl_bol', component=starrefs[1], context='component')

        tratio = b.get_value('teff', component=starrefs[0], context='component', unit=u.K) / b.get_value('teff', component=starrefs[1], context='component', unit=u.K)

        # provide translation from phoebe's 'ld_func' to jktebop's 'LD law type'
        ldfuncs = {'linear': 'lin',
                'logarithmic': 'log',
                'square_root': 'sqrt',
                'quadratic': 'quad'}

        # let's make sure we'll be able to make the translation later
        if ldfuncA not in ldfuncs.keys() or ldfuncB not in ldfuncs.keys():
            # TODO: provide a more useful error statement
            raise ValueError("jktebop only accepts the following options for ld_func: {}".format(ldfuncs.keys()))

        # create the input file for jktebop
        fi = open('_tmp_jktebop_in', 'w')
        #~ fi.write("# JKTEBOP input file created by PHOEBE\n")

        # We always want task 2 - according to jktebop's website:
        # Task 2 	This inputs a parameter file and calculates a
        # synthetic light curve (10000 points between phases 0 and 1)
        # using the parameters you put in the file.
        fi.write('{:5} {:11} Task to do (from 1 to 9)   Integ. ring size (deg)\n'.format(2, ringsize))
        fi.write('{:5} {:11} Sum of the radii           Ratio of the radii\n'.format((rA+rB)/sma, rA/rB))
        fi.write('{:5} {:11} Orbital inclination (deg)  Mass ratio of the system\n'.format(incl, q))

        # we'll provide ecosw and esinw instead of ecc and long_an
        # jktebop's readme.txt states that so long as ecc is < 10,
        # it will be intrepreted as ecosw and esinw (otherwise would
        # need to be ecc+10 and long_an (deg)
        fi.write('{:5} {:11} Orbital eccentricity       Periastron longitude deg\n'.format(ecosw, esinw))


        fi.write('{:5} {:11} Gravity darkening (starA)  Grav darkening (starB)\n'.format(gravbA, gravbB))
        fi.write('{:5} {:11} Surface brightness ratio   Amount of third light\n'.format(tratio, l3))


        # According to jktebop's readme.txt:
        # The possible entries for the type of limb darkening law are 'lin' (for linear)
        # 'log' (logarithmic), 'sqrt' (square-root), 'quad' (quadratic) or 'cub' (cubic)

        fi.write('{:5} {:11} LD law type for star A     LD law type for star B\n'.format(ldfuncs[ldfuncA], ldfuncs[ldfuncB]))
        fi.write('{:5} {:11} LD star A (linear coeff)   LD star B (linear coeff)\n'.format(ldcoeffsA[0], ldcoeffsB[0]))
        fi.write('{:5} {:11} LD star A (nonlin coeff)   LD star B (nonlin coeff)\n'.format(ldcoeffsA[1], ldcoeffsB[1]))

        fi.write('{:5} {:11} Reflection effect star A   Reflection effect star B\n'.format(albA, albB))
        fi.write('{:5} {:11} Phase of primary eclipse   Light scale factor (mag)\n'.format(0.0, pblum))
        fi.write('{:13}      Orbital period of eclipsing binary system (days)\n'.format(period))
        fi.write('{:13}      Reference time of primary minimum (HJD)\n'.format(t0_supconj))

        # All fitting will be done with PHOEBE wrappers, so we need to set
        # all jktebop options for adjust to False (0)
        fi.write(' {:d}  {:d}             Adjust RADII SUM or RADII RATIO (0, 1, 2, 3)\n'.format(0, 0))
        fi.write(' {:d}  {:d}             Adjust INCLINATION or MASSRATIO (0, 1, 2, 3)\n'.format(0, 0))
        fi.write(' {:d}  {:d}             Adjust ECCENTRICITY or OMEGA (0, 1, 2, 3)\n'.format(0, 0))
        fi.write(' {:d}  {:d}             Adjust GRAVDARK1 or GRAVDARK2 (0, 1, 2, 3)\n'.format(0, 0))
        fi.write(' {:d}  {:d}             Adjust SURFACEBRIGH2 or THIRDLIGHT (0, 1, 2, 3)\n'.format(0, 0))
        fi.write(' {:d}  {:d}             Adjust LD-lin1 or LD-lin2 (0, 1, 2, 3)\n'.format(0, 0))
        fi.write(' {:d}  {:d}             Adjust LD-nonlin1 or LD-nonlin2 (0, 1, 2, 3)\n'.format(0, 0))
        fi.write(' {:d}  {:d}             Adjust REFLECTION COEFFS 1 and 2 (-1, 0, 1, 2, 3)\n'.format(0, 0))
        fi.write(' {:d}  {:d}             Adjust PHASESHIFT or SCALE FACTOR (0, 1, 2, 3)\n'.format(0, 0))
        fi.write(' {:d}  {:d}             Adjust PERIOD or TZERO (min light) (0, 1, 2, 3)\n'.format(0, 0))

        #~ fi.write('{}  Name of file containing light curve\n'.format("_tmp_jktebop_lc_in"))
        #~ fi.write('{}  Name of output parameter file\n'.format("_tmp_jktebop_param"))
        #~ fi.write('{}  Name of output light curve file\n'.format("_tmp_jktebop_lc_out"))
        #~ fi.write('{}  Name of output model light curve fit file\n'.format("_tmp_jktebop_modelfit_out"))
        #~ fi.write('{}\n')

        # According to jktebop's readme.txt:
        # FITTING FOR RADIAL VELOCITIES:    the observed RVs should be in separate files
        # for the two stars and the data should be in the same format as the light curve
        # data. Then add a line below the main input parameters for each rv file:
        #   RV1  [infile]  [outfile]  [K]  [Vsys]  [vary(K)]  [vary(Vsys)]
        #   RV2  [infile]  [outfile]  [K]  [Vsys]  [vary(K)]  [vary(Vsys)]
        # where RV1 is for primary star velocities, RV2 is for secondary star velocities
        # [infile] is the input data file, [outfile] is the output data file, [K] is the
        # velocity amplitude of the star (km/s), [Vsys] is its systemic velocity (km/s),
        # and [vary(K)] and [vary(Vsys)] are 0 to fix and 1 to fit for these quantities.
        # The mass ratio parameter is not used for the RVs, only for the light curve.
        # If you want to fix the systemic velocity for star B to that for star A, simply
        # set vary(Vsys) for star B to be equal to -1
        #~ fi.write('rv1 llaqr-rv1.dat llaqr-rv1.out 55.0 -10.0 1 1\n')
        #~ fi.write('rv2 llaqr-rv2.dat llaqr-rv2.out 55.0 -10.0 1 1\n')


        # According to jktebop's readme.txt:
        # NUMERICAL INTEGRATION:  long exposure times can be split up into NUMINT points
        # occupying a total time interval of NINTERVAL (seconds) by including this line:
        #   NUMI  [numint]  [ninterval]

        # TODO: allow exposure times


        fi.close()

        # TODO: create_tmp_jktebop_lc_in - probably with times and dummy fluxes if none are in the obs
        #~ flc = open('_tmp_jktebop_lc_in', 'w')
        #~ times = b.get_value('times', component=info['component'], dataset=info['dataset'], context='dataset', unit=u.d)
        #~ fluxes = b.get_value('flux', component=info['component'], dataset=info['dataset'], context='dataset', unit=u.d)

        #~ if len(fluxes) < len(times):
            #~ # then just provide dummy fluxes - we're not using
            #~ # jktebop for fitting anyways, it really just needs the times
            #~ fluxes = [1.]*len(times)

        #~ for t,f in zip(times, fluxes):
            #~ flc.write('{}\t{}\n'.format(t,t))
        #~ flc.close()

        # run jktebop
        out = commands.getoutput("jktebop _tmp_jktebop_in > _tmp_jktebop_lc_out")

        # parse output
        phases_all, mags_all, l1, l2, l3 = np.loadtxt(str(period), unpack=True)
        #~ time, flux = np.loadtxt("_tmp_jktebop_lc_out", unpack=True)

        # fill syn
        this_syn = new_syns.filter(component=info['component'], dataset=info['dataset'])

        # phases_all, mags_all are 10001 evenly-spaced phases, so we need to interpolate
        # to get at the desired times
        times_all = b.to_time(phases_all)  # in days
        mags_interp = np.interp(info['times'], times_all, mags_all)

        this_syn['times'] = info['times'] * u.d # (period was requested in days)
        logger.warning("converting from mags from JKTEBOP to flux")
        ref_mag = 0  # TODO: what should we do with this?? - option in jktebop compute?
        this_syn['fluxes'] = 10**((mags_interp-ref_mag)/-2.5) * 2  # 2 seems to be necessary - probably from a difference in pblum conventions (or just normalization???)

    yield new_syns<|MERGE_RESOLUTION|>--- conflicted
+++ resolved
@@ -785,17 +785,11 @@
                 # print "*** this_syn.twigs", this_syn.twigs
                 body = system.get_body(info['component'])
 
-<<<<<<< HEAD
                 this_syn['pot'] = body._instantaneous_pot
                 rpole = roche.potential2rpole(body._instantaneous_pot, body.q, body.ecc, body.F, body._scale, component=body.comp_no)
                 this_syn['rpole'] = rpole
                 this_syn['north_pole'] = body.get_north_pole(rpole=rpole)
                 this_syn['volume'] = body.volume
-=======
-                packet[k]['pot'] = body._instantaneous_pot
-                packet[k]['rpole'] = roche.potential2rpole(body._instantaneous_pot, body.q, body.ecc, body.F, body._scale, component=body.comp_no)
-                packet[k]['volume'] = body.volume
->>>>>>> bd004beb
 
                 # TODO: should x, y, z be computed columns of the vertices???
                 # could easily have a read-only property at the ProtoMesh level
