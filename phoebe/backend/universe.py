--- conflicted
+++ resolved
@@ -2852,21 +2852,13 @@
             normal_intensities = abs_normal_intensities * self.get_pblum_scale(dataset,component=self.label_primary)
             intensities = abs_intensities * self.get_pblum_scale(dataset,component=self.label_primary)
 
-<<<<<<< HEAD
-            #print 'primary pblum scale', self.get_pblum_scale(dataset,component=self.label_primary)
-=======
             # print 'primary pblum scale', self.get_pblum_scale(dataset,component=self.label_primary)
->>>>>>> 28aa15e4
 
             normal_intensities[self.mesh.env_comp==1] = abs_normal_intensities[self.mesh.env_comp==1] * self.get_pblum_scale(dataset,component=self.label_secondary)
             intensities[self.mesh.env_comp==1] = abs_intensities[self.mesh.env_comp==1] * self.get_pblum_scale(dataset,component=self.label_secondary)
 
-<<<<<<< HEAD
-            #print 'secondary pblum scale', self.get_pblum_scale(dataset,component=self.label_secondary)
-=======
             # print 'secondary pblum scale', self.get_pblum_scale(dataset,component=self.label_secondary)
->>>>>>> 28aa15e4
-
+            
         elif lc_method=='analytical':
             raise NotImplementedError("analytical fluxes not yet ported to beta")
             #lcdep, ref = system.get_parset(ref)
