--- conflicted
+++ resolved
@@ -707,12 +707,6 @@
     //for (int i = 0; i < 5; ++i) std::cout << "a=" << a[i] << '\n';
     utils::solve_quartic(a, roots);
 
-<<<<<<< HEAD
-    // grab the smallest/first root in [0,1]
-    //for (auto && v : roots) std::cerr << "root=" << v << '\n';
-
-=======
->>>>>>> fd71a374
     for (auto && v : roots) if (0 < v && v < 1) return v;
     
     return std::nan("");
