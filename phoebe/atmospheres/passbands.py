--- conflicted
+++ resolved
@@ -222,24 +222,8 @@
         self.ptf_table['wl'] = np.fromstring(self.ptf_table['wl'], dtype='float64')
         self.ptf_table['fl'] = np.fromstring(self.ptf_table['fl'], dtype='float64')
         self.wl = np.fromstring(struct['ptf_wl'], dtype='float64')
-<<<<<<< HEAD
-
-        if 'blackbody' in self.content:
-            self._bb_func_energy = list(struct['_bb_func_energy'])
-            self._bb_func_energy[0] = np.fromstring(self._bb_func_energy[0])
-            self._bb_func_energy[1] = np.fromstring(self._bb_func_energy[1])
-            self._bb_func_energy = tuple(self._bb_func_energy)
-            self._log10_Inorm_bb_energy = lambda Teff: interpolate.splev(Teff, self._bb_func_energy)
-
-            self._bb_func_photon = list(struct['_bb_func_photon'])
-            self._bb_func_photon[0] = np.fromstring(self._bb_func_photon[0])
-            self._bb_func_photon[1] = np.fromstring(self._bb_func_photon[1])
-            self._bb_func_photon = tuple(self._bb_func_photon)
-            self._log10_Inorm_bb_photon = lambda Teff: interpolate.splev(Teff, self._bb_func_photon)
-=======
         self.ptf_area = struct['ptf_area']
         self.ptf_photon_area = struct['ptf_photon_area']
->>>>>>> 0fb639a0
 
         self.ptf_func = list(struct['ptf_func'])
         self.ptf_func[0] = np.fromstring(self.ptf_func[0])
@@ -320,17 +304,6 @@
 
         return 2*self.h*self.c*self.c/lam**5 * 1./(np.exp(self.h*self.c/lam/self.k/Teff)-1)
 
-<<<<<<< HEAD
-    def _photplanck(self, lam, Teff):
-        return 2*self.c/lam**4 * 1./(np.exp(self.h*self.c/lam/self.k/Teff)-1)
-
-    def _bb_intensity(self, Teff, photon_weighted=False):
-        if photon_weighted:
-            pb = lambda w: self._photplanck(w, Teff)*self.ptf(w)
-        else:
-            pb = lambda w: self._planck(w, Teff)*self.ptf(w)
-        return integrate.quad(pb, self.wl[0], self.wl[-1])[0]
-=======
     def _bb_intensity(self, Teff, photon_weighted=False):
         """
         Computes mean passband intensity using blackbody atmosphere:
@@ -352,7 +325,6 @@
         else:
             pb = lambda w: self._planck(w, Teff)*self.ptf(w)
             return integrate.quad(pb, self.wl[0], self.wl[-1])[0]/self.ptf_area
->>>>>>> 0fb639a0
 
     def compute_blackbody_response(self, Teffs=None):
         """
@@ -380,19 +352,6 @@
         self._bb_func_photon = interpolate.splrep(Teffs, log10ints_photon, s=0)
         self._log10_Inorm_bb_photon = lambda Teff: interpolate.splev(Teff, self._bb_func_photon)
 
-<<<<<<< HEAD
-        # Energy-weighted intensities:
-        log10ints_energy = np.array([np.log10(self._bb_intensity(Teff, photon_weighted=False)) for Teff in Teffs])
-        self._bb_func_energy = interpolate.splrep(Teffs, log10ints_energy, s=0)
-        self._log10_Inorm_bb_energy = lambda Teff: interpolate.splev(Teff, self._bb_func_energy)
-
-        # Photon-weighted intensities:
-        log10ints_photon = np.array([np.log10(self._bb_intensity(Teff, photon_weighted=True )) for Teff in Teffs])
-        self._bb_func_photon = interpolate.splrep(Teffs, log10ints_photon, s=0)
-        self._log10_Inorm_bb_photon = lambda Teff: interpolate.splev(Teff, self._bb_func_photon)
-
-=======
->>>>>>> 0fb639a0
         self.content.append('blackbody')
         self.atmlist.append('blackbody')
 
@@ -435,13 +394,8 @@
             fl = spc[1][(spc[0] >= self.ptf_table['wl'][0]) & (spc[0] <= self.ptf_table['wl'][-1])]
             fl *= self.ptf(wl)
             flP = fl*wl
-<<<<<<< HEAD
-            InormE[i] = np.log10(fl.sum())-10    # -10 because dlambda = 1AA when we integrate by summing
-            InormP[i] = np.log10(flP.sum())+14.701923274753138 # photon-weighted intensity; the constant is log10(1e-10/h/c)
-=======
             InormE[i] = np.log10(fl.sum()/self.ptf_area)-10          # energy-weighted intensity; -10 because dlambda = 1AA when we integrate by summing
             InormP[i] = np.log10(flP.sum()/self.ptf_photon_area)-10  # photon-weighted intensity
->>>>>>> 0fb639a0
             if verbose:
                 if 100*i % (len(models)) == 0:
                     print('%d%% done.' % (100*i/(len(models)-1)))
@@ -555,13 +509,8 @@
             boostE = (flE[fl > 0]*boosting_index).sum()/flEint
             boostP = (flP[fl > 0]*boosting_index).sum()/flPint
 
-<<<<<<< HEAD
-            ImuE[i] = np.log10(flEint)-10  # energy-weighted intensity; -10 because of the 1AA dispersion
-            ImuP[i] = np.log10(flPint)+14.701923274753138 # photon-weighted intensity; the constant is log10(1e-10/h/c)
-=======
             ImuE[i] = np.log10(flEint/self.ptf_area)-10  # energy-weighted intensity; -10 because of the 1AA dispersion
             ImuP[i] = np.log10(flPint/self.ptf_photon_area)-10 # photon-weighted intensity
->>>>>>> 0fb639a0
             boostingE[i] = boostE
             boostingP[i] = boostP
 
@@ -867,25 +816,11 @@
             logg = np.array((logg,))
         if not hasattr(abun, '__iter__'):
             abun = np.array((abun,))
-<<<<<<< HEAD
-        if atm == 'blackbody':
-=======
         if atm == 'blackbody' and 'blackbody' in self.content:
->>>>>>> 0fb639a0
             if photon_weighted:
                 retval = 10**self._log10_Inorm_bb_photon(Teff)
             else:
                 retval = 10**self._log10_Inorm_bb_energy(Teff)
-<<<<<<< HEAD
-        elif atm == 'extern_planckint':
-            # The factor 0.1 is from erg/s/cm^3/sr -> W/m^3/sr:
-            retval = 10**(self._log10_Inorm_extern_planckint(Teff)-1)
-        elif atm == 'extern_atmx':
-            # The factor 1e-8 is from erg/s/cm^2/A/sr -> W/m^3/sr:
-            retval = 10**(self._log10_Inorm_extern_atmx(Teff, logg, abun)-8)
-        elif atm == 'ck2004':
-            retval = self._Inorm_ck2004(Teff, logg, abun, photon_weighted=photon_weighted)     
-=======
         elif atm == 'extern_planckint' and 'extern_planckint' in self.content:
             # -1 below is for cgs -> SI:
             retval = 10**(self._log10_Inorm_extern_planckint(Teff)-1)
@@ -894,7 +829,6 @@
             retval = 10**(self._log10_Inorm_extern_atmx(Teff, logg, abun)-1)
         elif atm == 'ck2004' and 'ck2004' in self.content:
             retval = self._Inorm_ck2004(Teff, logg, abun, photon_weighted=photon_weighted)
->>>>>>> 0fb639a0
         else:
             raise NotImplementedError('atm={} not supported by {}:{}'.format(atm, self.pbset, self.pbname))
 
@@ -905,11 +839,7 @@
 
     def Imu(self, Teff=5772., logg=4.43, abun=0.0, mu=1.0, atm='ck2004', ld_func='interp', ld_coeffs=None, photon_weighted=False):
         if ld_func == 'interp':
-<<<<<<< HEAD
-            if atm == 'ck2004':
-=======
             if atm == 'ck2004' and 'ck2004' in self.content:
->>>>>>> 0fb639a0
                 retval = self._Imu_ck2004(Teff, logg, abun, mu, photon_weighted=photon_weighted)
             else:
                 raise ValueError('atm={} not supported by {}:{} ld_func=interp'.format(atm, self.pbset, self.pbname))
@@ -1136,27 +1066,16 @@
     @abun: abundances; not used, for class compatibility only
     @atm: atmosphere model, must be blackbody, otherwise exception is raised
     @photon_weighted: intensity weighting scheme; must be False, otherwise exception is raised
-<<<<<<< HEAD
-    
-=======
-
->>>>>>> 0fb639a0
+
     Computes normal bolometric intensity using the Stefan-Boltzmann law,
     Inorm_bol_bb = 1/\pi \sigma T^4. If photon-weighted intensity is
     requested, Inorm_bol_bb is multiplied by a conversion factor that
     comes from integrating lambda/hc P(lambda) over all lambda.
-<<<<<<< HEAD
-    
+
     Input parameters mimick the Passband class Inorm method for calling
     convenience.
     """
-=======
-
-    Input parameters mimick the Passband class Inorm method for calling
-    convenience.
-    """
-
->>>>>>> 0fb639a0
+
     if atm != 'blackbody':
         raise ValueError('atmosphere must be set to blackbody for Inorm_bol_bb.')
 
@@ -1164,21 +1083,13 @@
         factor = 2.6814126821264836e22/Teff
     else:
         factor = 1.0
-<<<<<<< HEAD
-    
-=======
-
->>>>>>> 0fb639a0
+
     # convert scalars to vectors if necessary:
     if not hasattr(Teff, '__iter__'):
         Teff = np.array((Teff,))
 
     return factor * sigma_sb.value * Teff**4 / np.pi
-<<<<<<< HEAD
-    
-=======
-
->>>>>>> 0fb639a0
+
 
 if __name__ == '__main__':
 
